--- conflicted
+++ resolved
@@ -1,9 +1,5 @@
 /*
-<<<<<<< HEAD
  * Copyright (c) 2015, 2017, 2018, 2020 Ian Fitchet <idf(at)idio-lang.org>
-=======
- * Copyright (c) 2015, 2017, 2020 Ian Fitchet <idf(at)idio-lang.org>
->>>>>>> 5e07c153
  *
  * Licensed under the Apache License, Version 2.0 (the "License"); you
  * may not use this file except in compliance with the License.  You
@@ -308,8 +304,7 @@
     IDIO val = IDIO_THREAD_VAL (thr);
     if (idio_isa_closure (func)) {
 	IDIO name = idio_hash_get (idio_vm_closure_name, idio_fixnum (IDIO_CLOSURE_CODE (func)));
-	IDIO props = IDIO_CLOSURE_PROPERTIES (func);
-	IDIO sigstr = idio_keyword_get (props, idio_KW_sigstr, IDIO_LIST1 (idio_S_nil));
+	IDIO sigstr = idio_property_get (func, idio_KW_sigstr, IDIO_LIST1 (idio_S_nil));
 
 	sprintf (em, "ARITY != %" PRId8 "%s; closure (", arity, "");
 	idio_display_C (em, dsh);
@@ -1875,7 +1870,7 @@
 
     if (isa_closure) {
 	IDIO name = idio_hash_get (idio_vm_closure_name, idio_fixnum (IDIO_CLOSURE_CODE (func)));
-	IDIO props = IDIO_CLOSURE_PROPERTIES (func);
+	IDIO props = idio_hash_get (idio_properties_hash, func);
 	IDIO sigstr = idio_keyword_get (props, idio_KW_sigstr, IDIO_LIST1 (idio_S_nil));
 
 	if (idio_S_unspec != name) {
