legal	- https://news.ycombinator.com/item?id=21786111

	From that time on, whenever I'm negotiating a new employment
	contract, I make sure that any such clause is omitted from
	it. I've never had an employer completely balk at that,
	although some have negotiated a middle ground where they get
	first rights to a time-limited exclusive license to any side
	project I do that does overlap with their activities.  

	This sort of thing is why I advise people to actually read and
	understand employment (and all other) contracts before
	signing, and to not be shy about requesting changes to them if
	the terms aren't acceptable.

as_string
	- quasiquoted -> %T{ $expr }

Tower of Expansion
	- every module has an *expansion* module (to be used in expander thread)

unbind
	- delete IDIO_MODULE_VVI(mci) -- must be inline to actually see the mci!

Qualifiers
	- expr ; expr ; expr

function composition - foo || bar 
	- currying? (actually schonefinkeling!)

regexps
	- POSIX extended RE
	- pattern matching
	- %R{ ... }
	- SRFI 115

C structs
	- sigset_t (sigaction(2))
	- sb-grovel for typedef/struct/union
	- SWIG

	- also alignment
	  - http://www.catb.org/esr/structure-packing/
	  - https://stackoverflow.com/questions/4306186/structure-padding-and-packing
	  - https://news.ycombinator.com/item?id=17585357

	  - http://scattered-thoughts.net/blog/2018/08/28/zero-copy-deserialization-in-julia/

	    - also demonstrates Julia pkg usage, eg.:
	      Pkg.add(PackageSpec(url="git@github.com:jamii/Blobs.jl.git", rev="c1c906"))

String Concatenation
        - cf. substring, a super-string with a list of references to (sub)strings

sub-array
	- cf. substring?
	- you don't want pointers into existing ae[] as those can be re-allocated under your feet

Strings [in Lisp] - https://news.ycombinator.com/item?id=21730973
	    	  - http://lisp-univ-etc.blogspot.com/2019/11/programming-algorithms-strings.html

CFFI
	- revisit

format
	- ~S etc.
	- vaguely related: https://news.ycombinator.com/item?id=17066739
	  a thought: should the format strings be extensible?

reader formatted strings
	- %S...

getopts
	- short, long, multiple values

named arguments
	- cf. keyword arguments & SRFI 89??

Disassembler
	- standalone command

Compiler
	- standalone command

	- Compiler/Implementation techniques https://github.com/scheme-live/library.readscheme.org/blob/master/page8.md
	  - from https://news.ycombinator.com/item?id=19653902

	- C Compiler from scratch: https://github.com/DoctorWkt/acwj
	  - from https://news.ycombinator.com/item?id=21968420
	  - which also mentions https://lagunita.stanford.edu/courses/Engineering/Compilers/Fall2014/about

JIT
	- https://news.ycombinator.com/item?id=15624388 and then
	- http://chrisseaton.com/rubytruffle/jokerconf17/
	- https://news.ycombinator.com/item?id=17408942 
	  - search poison pills amongst others
	- https://news.ycombinator.com/item?id=17760649 (Emacs Lisp JIT Compiler)

	- https://news.ycombinator.com/item?id=18005734 (Pycket: A Tracing JIT For a Functional Language)

	- nanopass compiler from Kent Dybvig's P523 course
	  - https://blog.sigplan.org/2019/07/09/my-first-fifteen-compilers/
	  - https://news.ycombinator.com/item?id=20408011

	  - also An Incremental Approach to Compiler Writing
	  - http://scheme2006.cs.uchicago.edu/11-ghuloum.pdf 

	- Eli Bendersky
	  - https://eli.thegreenplace.net/tag/compilation
	  - https://eli.thegreenplace.net/2017/adventures-in-jit-compilation-part-4-in-python/
	    - python ctypes

PIC
	- GOT -- Global Offset Table
	- PLT -- Procedure Linkage Table
	- http://eli.thegreenplace.net/2011/11/03/position-independent-code-pic-in-shared-libraries/

library load (requires PIC)
	- any order

versioning
	- binary version number
	- version-specific libraries
	- bootstrap.version.idio with version-specific libraries

shared library load
	- .so containing primitive used by associated library

code signing
	- encryption
	- GPG-style, single session, session key encrypted by user keys

Reflection
	- eg. for functions:
		1. CREATE-CLOSURE @5
		2. GOTO #6
		3. EXPLICIT-CONSTANT definition (function bindings body) 
		4. EXPLICIT-CONSTANT environment  
		5. BODY 
		6. ...
	- environment is an extension of compute-kind with "name" field

eval

Type Inference
	- particularly for multi-layer struct de-references
	- Hindley-Milner type inference
	- see http://www.cis.upenn.edu/~cis194/spring13/lectures.html from https://news.ycombinator.com/item?id=17015661

REPL

Debugger
	- interactive
	- backtrace
	- "Portable Scheme Debugger" -- cf. Edebug 
	  - "Debugging standard ML without reverse engineering" (pay to view?)

Profiler
	- consider elp.el and its use of nadvice.el
	- Emacs 24.3 has a new profiler: "In early 2011, Tomohiro
          Matsuyama started implementing in Emacs’s C code a sampling-
          based profiler for Elisp"

Escape Handlers
	- bind-exit
	- handler-case (try/catch/finally)
	- lexical
	- dynamic
	- function's "return" == lexical escape

conditions/restart
	- mostly restarts
	- condition data (already incorporated?)
	- unwrap_or -- quietly handle with a default value
	  - https://blog.jonstodle.com/things-i-enjoy-in-rust-error-handling/
	  - from https://news.ycombinator.com/item?id=19721998

Docstrings
	- sphinx
	- sphinxcontrib-cldomain for Common Lisp (~/src/sphinxcontrib-cldomain-...)
	- python-docstring
	- Yasnippets -- http://tiborsimko.org/emacs-epydoc-snippets.html
	- sphinx-doc -- http://www.avilpage.com/2014/12/generate-sphinx-friendly-docstrings-for.html
	- http://www.sphinx-doc.org/en/stable/domains.html#signatures

Docs/Blog
	- NetlifyCMS Hugo theme?
	- a git/gitlab backed website
	- https://news.ycombinator.com/item?id=19947068

Objects
	- simple
	- TinyCLOS
	  - coop http://wiki.call-cc.org/eggref/4/coops#coops
	    - ScmObj http://www.ccs.neu.edu/home/dorai/scmobj/scmobj.html
	    - http://barzilay.org/Swindle/
	- MOP

UTF8
	- be aware of UTF8
	- branchless UTF-8 decoding:
	  https://news.ycombinator.com/item?id=15423674
	    http://nullprogram.com/blog/2017/10/06/

	    which leads to Bjoern Hoehrmann’s DFA-based decoder:

	    http://bjoern.hoehrmann.de/utf-8/decoder/dfa/

	- http://www.unicode.org/versions/Unicode5.2.0/ch03.pdf
	- http://utf8everywhere.org/
	- Python2/3 and UTF-8 https://news.ycombinator.com/item?id=18154667
	  - again, "What is a string" and "what is a character" - grapheme clusters less likely to be wrong than sequence of code points
	  - what operations are valid on a string -- possibly only concatenation
	    - string.size() might be string.byte_count(), string.code_point_count(), string.grapheme_cluster_count()
	  - Unix pathnames are defintively not anything encoded, just a sequence of bytes
	- Unicode surrogate pairs?
	- string issues (handy charts at https://www.unicode.org/charts/)
	- "¨" diaeresis (00A8) and " ̈" combining diaeresis (0308) with space -- note emacs doesn't combine; ditto / solidus
	- string comparison/size of "ä" (latin small letter a with diaeresis) and "ä" (latin small letter a; combining diaeresis)
	- numeric pre-composed vs. combining: "⅒" vulgar fraction one tenth (2152) "1⁄10" 1 fractional slash 10 (2044)
	- "a" (0061) and "ａ" (FF41 - fullwidth form)
	- "​" zerowidth space (200b) (NB. Emacs cut'n'paste -> SPACE)
	  (NB In Emacs use C-x 8 RET Unicode-name-of-character )

	- Arabic letterforms for transistion to from non-Unicode
          systems, cf. cursive i chnages depending on being at the
          start or end of a word.  Different Unicode characters allow
          you to go back and forth between non-Unicode systems.
          Unicode preferred style would be just i and let the
          character display mechanism do the right thing.

	- https://begriffs.com/posts/2019-05-23-unicode-icu.html
	  - via https://news.ycombinator.com/item?id=20145250


I18N
	- gettext
	- .po
	- localeconv, locale(7), decimal_point, thousands_sep

Networking
	- more!
	- some!

Threading
	- crude
	- pthreads
	  * mutex locks etc.

	- Pthon and subinterpreters: https://news.ycombinator.com/item?id=19939573
	- consider multiple GC pools, one per thread
	  - could you have a shared mem pool for IPC?

send/expect
	- pty

screen
	- restoreable/reattachable

Readline
	- ^P !!
	- libedit (non GPL alternative)
	- readline and libedit have different init config statements

setuid

tainted values
	- rings?

const values

serialization
	- persistence
	- restoration

let-values
	- cf. values

signal handlers
	-
portable filename globbing
	- support for [:class:] etc
	- Bash lib/glob/smatch.c

Embedding
	- Idio as a loadable module

rewrite idio_meaning
	- hard to read
	- push arg checks into idio_meaning_*

reader
	- table-driven

SSL
	- OpenSSL (non-GPL compatible)
	- GnuTLS (better/more consistent)
	- NSS
	- (OpenSSL, NSS are FIPS 140-2 certified)

SQLite

YAML

UUID

digests
	- md5sum
	- shasum

HTTP Digest Auth
	- http://tools.ietf.org/html/rfc2617
	- shared secret for comms
	- vulnerable to two MITM attacks: 
		http://mark-kirby.co.uk/2013/how-to-authenticate-apis-http-basic-vs-http-digest/

<<<<<<< HEAD
FP Jargon
	- https://github.com/hemanth/functional-programming-jargon
	- http://wiki.c2.com/?ThereAreExactlyThreeParadigms
	  - https://www.info.ucl.ac.be/~pvr/paradigms.html

stack overflow
	- call-arguments-limit (from SBCL mailing list)
	- ditto apply final args list
	- how do we get affected by this
	- SBCL puts args on stack
	- stack might have (in the limit) one slot free

null (maybe/option)
	- https://news.ycombinator.com/item?id=17028878
	- https://news.ycombinator.com/item?id=17058183

memory models (description)
       - via https://news.ycombinator.com/item?id=17099608

macro-expand-1

auto-vivication table
	- "string".fields.index
	- fields is a looked up function in AVT

dynamic table
	- make whole table dynamic or some table.index ~= dynamic var trick?

strncpy
	- snprintf or strlcpy
	- https://news.ycombinator.com/item?id=17248031

JVM Internals
	- http://blog.jamesdbloom.com/JVMInternals.html
	- from https://news.ycombinator.com/item?id=17271913

We have Assumed Arithmetic Shift
	- https://en.wikipedia.org/wiki/Arithmetic_shift

Python GIL (in Python)
       - https://rushter.com/blog/python-gil-thread-scheduling/
       - from https://news.ycombinator.com/item?id=17308601

elvish
	- https://news.ycombinator.com/item?id=8090534

128 bit? 512 bit! - Arm8A-SVE (Scalable Vector Extension) 512-bit architecture
	- up to 2048 bits? https://alastairreid.github.io/papers/sve-ieee-micro-2017.pdf
	- these could be specialist instructions rather than generic pointers/ints
	- actually none mainstream processors: https://en.wikipedia.org/wiki/128-bit

Build Your Own Lisp
	- https://news.ycombinator.com/item?id=17478489

iflet/whenlet anaphoric
	- https://news.ycombinator.com/item?id=17491228

Walter Bright (D language)
        - https://www.digitalmars.com/articles/b90.html

GC: copy: (via JIT)
	- https://news.ycombinator.com/item?id=17695012
	- https://dinfuehr.github.io/blog/dora-implementing-a-jit-compiler-with-rust/

	- Cheney's algorithm: https://en.wikipedia.org/wiki/Cheney%27s_algorithm

	- ShenandoahGC ZGC
	  - 	- fields is a looked up function in AVT

dynamic table
	- make whole table dynamic or some table.index ~= dynamic var trick?

strncpy
	- snprintf or strlcpy
	- https://news.ycombinator.com/item?id=17248031

JVM Internals
	- http://blog.jamesdbloom.com/JVMInternals.html
	- from https://news.ycombinator.com/item?id=17271913

We have Assumed Arithmetic Shift
	- https://en.wikipedia.org/wiki/Arithmetic_shift

Python GIL (in Python)
       - https://rushter.com/blog/python-gil-thread-scheduling/
       - from https://news.ycombinator.com/item?id=17308601

elvish
	- https://news.ycombinator.com/item?id=8090534

128 bit? 512 bit! - Arm8A-SVE (Scalable Vector Extension) 512-bit architecture
	- up to 2048 bits? https://alastairreid.github.io/papers/sve-ieee-micro-2017.pdf
	- these could be specialist instructions rather than generic pointers/ints
	- actually none mainstream processors: https://en.wikipedia.org/wiki/128-bit

Build Your Own Lisp
	- https://news.ycombinator.com/item?id=17478489

iflet/whenlet anaphoric
	- https://news.ycombinator.com/item?id=17491228

Walter Bright (D language)
        - https://www.digitalmars.com/articles/b90.html

GC: copy: (via JIT)
	- https://news.ycombinator.com/item?id=17695012
	- https://dinfuehr.github.io/blog/dora-implementing-a-jit-compiler-with-rust/

	- Cheney's algorithm: https://en.wikipedia.org/wiki/Cheney%27s_algorithm

	- ShenandoahGC ZGC
	  - 	- fields is a looked up function in AVT

dynamic table
	- make whole table dynamic or some table.index ~= dynamic var trick?

strncpy
	- snprintf or strlcpy
	- https://news.ycombinator.com/item?id=17248031

JVM Internals
	- http://blog.jamesdbloom.com/JVMInternals.html
	- from https://news.ycombinator.com/item?id=17271913

We have Assumed Arithmetic Shift
	- https://en.wikipedia.org/wiki/Arithmetic_shift

Python GIL (in Python)
       - https://rushter.com/blog/python-gil-thread-scheduling/
       - from https://news.ycombinator.com/item?id=17308601

elvish
	- https://news.ycombinator.com/item?id=8090534

128 bit? 512 bit! - Arm8A-SVE (Scalable Vector Extension) 512-bit architecture
	- up to 2048 bits? https://alastairreid.github.io/papers/sve-ieee-micro-2017.pdf
	- these could be specialist instructions rather than generic pointers/ints
	- actually none mainstream processors: https://en.wikipedia.org/wiki/128-bit

Build Your Own Lisp
	- https://news.ycombinator.com/item?id=17478489

iflet/whenlet anaphoric
	- https://news.ycombinator.com/item?id=17491228

Walter Bright (D language)
        - https://www.digitalmars.com/articles/b90.html

GC: copy: (via JIT)
	- https://news.ycombinator.com/item?id=17695012
	- https://dinfuehr.github.io/blog/dora-implementing-a-jit-compiler-with-rust/

	- Cheney's algorithm: https://en.wikipedia.org/wiki/Cheney%27s_algorithm

	- ShenandoahGC ZGC
	  - https://blog.plan99.net/modern-garbage-collection-part-2-1c88847abcfd
	  - from https://news.ycombinator.com/item?id=21770530
	  - Brooks forwarding pointer
	    - read/write barriers
	  - coloured pointers

Benchmarks: (from Dora, above)
	- https://github.com/dinfuehr/dora/blob/master/bench/binarytrees/binarytrees.pl

call/cc for C programmers
	- https://news.ycombinator.com/item?id=17763534

go-style import of remote resources
	- import (
	    "fmt"
	    "gonerics.io/d/set/string.git"
	  )

Greenspun's tenth rule - https://en.wikipedia.org/wiki/Greenspun%27s_tenth_rule

Evolution of Emacs Lisp - https://news.ycombinator.com/item?id=18267285
	  - https://www.iro.umontreal.ca/~monnier/hopl-4-emacs-lisp.pdf

	  - Edebug - a non-invasive Elisp debugger
	  - [Ref14] Portable Scheme Debugger http://citeseerx.ist.psu.edu/viewdoc/download;jsessionid=7BC4B6B35FC6E09FF731862E7238BE3F?doi=10.1.1.53.7311&rep=rep1&type=pdf
	  - [Ref31] Improved Portable Scheme debugging http://citeseerx.ist.psu.edu/viewdoc/download?doi=10.1.1.43.5048&rep=rep1&type=pdf

Emacs bignums - mini-gmp library

bignums-ish   - http://mpmath.org for Python (BSD licence)
	      - from https://news.ycombinator.com/item?id=20182564 (Common Lisp Numbers)

	      - https://xkcd.com/2170/ 17 significant figures for lat/long of individual atoms

generators - generator.el

S9fES re-imagined - https://news.ycombinator.com/item?id=18282324
	- benchmarks https://t3x.org/s9fes-reimagined/benchmarks.html
	- scmbench.tgz now in ~/src/scmbench

Ideal Hash Trees - http://lampwww.epfl.ch/papers/idealhashtrees.pdf
      - from discussion on Clojure https://news.ycombinator.com/item?id=18834945
      - including persistent data

      - http://lisp-univ-etc.blogspot.com/2019/09/programming-algorithms-hash-tables.html

Lark	- https://github.com/munificent/lark
	- from https://news.ycombinator.com/item?id=14506108

Schorr-Waite graph marking algorithm
	- https://www.cs.cornell.edu/courses/cs312/2007fa/lectures/lec21-schorr-waite.pdf
	- from https://news.ycombinator.com/item?id=19415735

Delayed Evaluation -> Evolution of Smalltalk
	- https://news.ycombinator.com/item?id=19430840

janetsh / janet-lang
	- https://github.com/andrewchambers/janetsh
	- https://janet-lang.org/
	- https://news.ycombinator.com/item?id=19896925

Turing tar pit (DSLs) - https://news.ycombinator.com/item?id=20357995

Concise Binary Object Notation - https://news.ycombinator.com/item?id=20603378

syntax-rules primer - http://www.willdonnelly.net/blog/scheme-syntax-rules/
	- from https://news.ycombinator.com/item?id=20605603

Elixir elixir-lang.org
       - runs on Erlang VM
       - https://news.ycombinator.com/item?id=21227430
       	 - with references to concurrency models in Elixir, Crystal, Python GIL, ...
	 - lisps and Steele's acceptance tests: https://www.dreamsongs.com/Files/HOPL2-Uncut.pdf

File Formats - https://www.fadden.com/tech/file-formats.html
     	     - https://news.ycombinator.com/item?id=21238306

Lisp Flavoured Prgramming Languages
     - https://github.com/dundalek/awesome-lisp-languages
     - from https://news.ycombinator.com/item?id=21625848

OilShell    - http://www.oilshell.org
	    - from https://news.ycombinator.com/item?id=21665681

WASM	    - 
=======
building a programming language resources
	- https://news.ycombinator.com/item?id=15171238

flonums
	- fixed width floating point numbers
	- https://en.wikipedia.org/wiki/IEEE_754
	- would they be used vs. c/float or c/double?

Racket Bytecode Compiler
        - https://www.youtube.com/watch?v=rqXk7sqZEIk
	- this part 2 is 2 hours!

Scheme Compiler Techniques
        - http://library.readscheme.org/page8.html

Tiny C Compiler
        - https://bellard.org/tcc/
	- https://github.com/TinyCC/tinycc
	- https://news.ycombinator.com/item?id=15272894

Secure C Coding
	- https://www.securecoding.cert.org/confluence/display/c/SEI+CERT+C+Coding+Standard

x86 compilation
	- https://www3.nd.edu/~dthain/courses/cse40243/fall2015/intel-intro.html
	- https://github.com/namin/inc
>>>>>>> 5e07c153
<|MERGE_RESOLUTION|>--- conflicted
+++ resolved
@@ -246,7 +246,7 @@
 	- pthreads
 	  * mutex locks etc.
 
-	- Pthon and subinterpreters: https://news.ycombinator.com/item?id=19939573
+	- Python and subinterpreters: https://news.ycombinator.com/item?id=19939573
 	- consider multiple GC pools, one per thread
 	  - could you have a shared mem pool for IPC?
 
@@ -313,7 +313,6 @@
 	- vulnerable to two MITM attacks: 
 		http://mark-kirby.co.uk/2013/how-to-authenticate-apis-http-basic-vs-http-digest/
 
-<<<<<<< HEAD
 FP Jargon
 	- https://github.com/hemanth/functional-programming-jargon
 	- http://wiki.c2.com/?ThereAreExactlyThreeParadigms
@@ -554,7 +553,8 @@
 	    - from https://news.ycombinator.com/item?id=21665681
 
 WASM	    - 
-=======
+
+
 building a programming language resources
 	- https://news.ycombinator.com/item?id=15171238
 
@@ -581,4 +581,3 @@
 x86 compilation
 	- https://www3.nd.edu/~dthain/courses/cse40243/fall2015/intel-intro.html
 	- https://github.com/namin/inc
->>>>>>> 5e07c153
