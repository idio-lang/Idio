/*
 * Copyright (c) 2015, 2017, 2020 Ian Fitchet <idf(at)idio-lang.org>
 *
 * Licensed under the Apache License, Version 2.0 (the "License"); you
 * may not use this file except in compliance with the License.  You
 * may obtain a copy of the License at
 *
 *     http://www.apache.org/licenses/LICENSE-2.0
 *
 * Unless required by applicable law or agreed to in writing, software
 * distributed under the License is distributed on an "AS IS" BASIS,
 * WITHOUT WARRANTIES OR CONDITIONS OF ANY KIND, either express or implied.
 * See the License for the specific language governing permissions and
 * limitations under the License.
 *
 */

/*
 * evaluate.c
 *
 */

#include "idio.h"

/*
 * There are three layers of environment in which you might find a
 * variable.  idio_meaning_variable_kind is used to return an
 * indication as to what sort of variable it is and some useful detail
 * about it.

 * For local variables this is split into two parts: names and values.
 * Names are recorded during processing to provide a fast index into a
 * table of values for execution.

 * For non-local variables we can keep track of names we have seen in
 * each module.  Each new name is mapped into the VM's table of
 * values.

 * Dynamic and environment variables are like regular names in modules
 * except we look them up differently (on the stack first)..

 * The order of lookup as we see a symbol is:

 * 1. local environments:

 *    these are a hierarchy of (flat) environments corresponing to a
 *    hierarchy of new scopes as new blocks are entered.  So we have
 *    lists of association lists of the names to (idio_S_local i j)
 *    where i is the ith association list and j is the jth variable in
 *    that frame

 *    During execution we will be creating matching activation frames
 *    accessible through the *env* register and i/j can be used to
 *    dereference through *env* to access the value.

 * 2. in symbols of the current module

 *    In the text these are denoted as toplevel names and are denoted
 *    as (kind i) where kind can be idio_S_toplevel, idio_S_dynamic or
 *    idio_S_environ and i is an index into the VM's table of known
 *    values.

 *    There is a subtlety between referencing a variable and setting
 *    it.  You can reference a variable that is in the exported list
 *    of symbols of a module you import.  However, you can only set a
 *    variable if it is in the current module.

 * 3. in the predefined primitive functions.

 *    (These are not accessible to mortals, can only be looked up by
 *    the evaluation engine and are read-only.)
 *
 *    These are created by the IDIO_ADD_PRIMITIVE macros which
 *    populate a normal list of names in the *primitives* and
 *    *operator* modules.
 *
 *    *primitives* for the usual culprits ("+", "string-append", etc.)
 *    and *operators* for operators (primarily because, say, the
 *    operator "-" is an obvious name clash with the regular
 *    subtraction primitive "-" and, in fact, is simply a transformer
 *    into that).

 *    As an aside, template expansion is done in idio_expander_thread
 *    which has idio_expander_module as its current-module --
 *    expansion shouldn't sully the namespace of the current thread.
 *    The list of known expanders is kept in the variable
 *    *expander-list* in idio_expander_module.

 * Modules Symbols and Compiling

 * The compiler, when referencing toplevel values, should only be
 * using integer indexes.  It maintains a simple table of those values
 * which is the amalgamation of all the individual modules' toplevel
 * values.

 * During compilation we need to maintain the artiface of modules when
 * we lookup symbols in which case the values of the symbols of each
 * module will be a mapping to the toplevel description (nominally the
 * pair (idio_S_toplevel . i) where i is in the index into the
 * compilers tables of all known toplevel values.
 *
 */

static IDIO idio_evaluation_module = idio_S_nil;

void idio_meaning_dump_src_properties (const char *prefix, const char*name, IDIO e)
{
    IDIO_ASSERT (e);

    if (idio_isa_pair (e)) {
<<<<<<< HEAD
	fprintf (stderr, "SRC %-10s %-14s=", prefix, name);
	idio_debug ("%s\n", e);
	IDIO lo = idio_hash_get (idio_src_properties, e);
	if (idio_S_unspec == lo){
	    idio_debug ("                              %s\n", lo);
	} else {
	    idio_debug ("                              %s", idio_struct_instance_ref_direct (lo, IDIO_LEXOBJ_NAME));
	    idio_debug (": line % 3s\n", idio_struct_instance_ref_direct (lo, IDIO_LEXOBJ_LINE));
	}
    } else {
	fprintf (stderr, "SRC %-10s %-14s=", prefix, name);
=======
	fprintf (stderr, "%-10s %-14s=", prefix, name);
	idio_debug ("%s\n", e);
	IDIO lo = idio_hash_get (idio_src_properties, e);
	if (idio_S_unspec == lo){
	    idio_debug ("                          %s\n", lo);
	} else {
	    idio_debug ("                          %s", idio_struct_instance_ref_direct (lo, IDIO_LEXOBJ_NAME));
	    idio_debug (": line % 3s\n", idio_struct_instance_ref_direct (lo, IDIO_LEXOBJ_LINE));
	}
    } else {
	fprintf (stderr, "%-10s %-14s=", prefix, name);
>>>>>>> b40672b7
	idio_debug ("%s\n", e);
    }
}

static IDIO idio_meaning_error_location (IDIO src)
{
    IDIO_ASSERT (src);

    IDIO lo = idio_S_nil;
    if (idio_S_nil != src) {
	lo = idio_hash_get (idio_src_properties, src);
	if (idio_S_unspec == lo) {
	    lo = idio_S_nil;
	}
    }

    IDIO lsh = idio_open_output_string_handle_C ();
    if (idio_S_nil == lo) {
	idio_display_C ("<no lexobj> ", lsh);
    } else {
	idio_display (idio_struct_instance_ref_direct (lo, IDIO_LEXOBJ_NAME), lsh);
	idio_display_C (":line ", lsh);
	idio_display (idio_struct_instance_ref_direct (lo, IDIO_LEXOBJ_LINE), lsh);
    }

    return idio_get_output_string (lsh);
}

/*
 * all evaluation errors are decendents of ^evaluation-error
 */
static void idio_meaning_error (IDIO src, IDIO c_location, IDIO msg, IDIO expr)
{
    IDIO_ASSERT (src);
    IDIO_ASSERT (c_location);
    IDIO_ASSERT (msg);
    IDIO_ASSERT (expr);

    IDIO_TYPE_ASSERT (string, c_location);
    IDIO_TYPE_ASSERT (string, msg);

    /*
     * How do we describe our error?
     *
     * We have three things useful to the user:
     *
     *  * ``expr`` - the bit we're complaining about
     *
     *  * ``msg`` describing the error.
     *
     *  * ``lo`` where the lexical object began.
     *
     * and something more useful to the developer:
     *
     *  * ``c_location`` which is an IDIO_C_LOCATION() and probably
     * only useful for debug -- the user won't care where in the C
     * code the error in their user code was spotted.
     */

    IDIO location = idio_meaning_error_location (src);

    IDIO detail = idio_S_nil;

#ifdef IDIO_DEBUG
    IDIO sh = idio_open_output_string_handle_C ();
    idio_display (c_location, sh);

    detail = idio_get_output_string (sh);
#endif

    IDIO c = idio_struct_instance (idio_condition_evaluation_error_type,
				   IDIO_LIST4 (msg,
					       location,
					       detail,
					       expr));
    idio_raise_condition (idio_S_false, c);
}

void idio_meaning_evaluation_error_param_type (IDIO src, IDIO c_location, char *msg, IDIO expr)
{
    IDIO_ASSERT (src);
    IDIO_ASSERT (c_location);
    IDIO_C_ASSERT (msg);
    IDIO_ASSERT (expr);

    IDIO_TYPE_ASSERT (string, c_location);

    IDIO sh = idio_open_output_string_handle_C ();
    idio_display_C ("parameter type: ", sh);
    idio_display_C (msg, sh);

    idio_meaning_error (src, c_location, idio_get_output_string (sh), expr);
}

static void idio_meaning_evaluation_error_param_nil (IDIO src, IDIO c_location, char *msg, IDIO expr)
{
    IDIO_ASSERT (src);
    IDIO_ASSERT (c_location);
    IDIO_C_ASSERT (msg);
    IDIO_ASSERT (expr);

    IDIO_TYPE_ASSERT (string, c_location);

    IDIO sh = idio_open_output_string_handle_C ();
    idio_display (expr, sh);
    idio_display_C (": ", sh);
    idio_display_C (msg, sh);

    idio_meaning_error (src, c_location, idio_get_output_string (sh), expr);
}

static void idio_meaning_evaluation_error (IDIO src, IDIO c_location, char *msg, IDIO expr)
{
    IDIO_ASSERT (src);
    IDIO_ASSERT (c_location);
    IDIO_C_ASSERT (msg);
    IDIO_ASSERT (expr);

    IDIO_TYPE_ASSERT (string, c_location);

    IDIO sh = idio_open_output_string_handle_C ();
    idio_display_C (msg, sh);

    idio_meaning_error (src, c_location, idio_get_output_string (sh), expr);
}

static void idio_warning_static_undefineds (IDIO diff)
{
    IDIO_ASSERT (diff);
    IDIO_TYPE_ASSERT (pair, diff);

    idio_debug ("WARNING: undefined variables: %s\n", diff);
}

void idio_meaning_error_static_redefine (IDIO src, IDIO c_location, char *msg, IDIO name, IDIO cv, IDIO new)
{
    IDIO_ASSERT (src);
    IDIO_ASSERT (c_location);
    IDIO_C_ASSERT (msg);
    IDIO_ASSERT (name);
    IDIO_ASSERT (cv);
    IDIO_ASSERT (new);

    IDIO_TYPE_ASSERT (string, c_location);
    IDIO_TYPE_ASSERT (symbol, name);

    IDIO msh = idio_open_output_string_handle_C ();
    idio_display_C (msg, msh);

    IDIO location = idio_meaning_error_location (src);

    IDIO dsh = idio_open_output_string_handle_C ();
    idio_display_C (msg, dsh);
    idio_display_C (": ", dsh);
    idio_display (name, dsh);
    idio_display_C (" is currently ", dsh);
    idio_display (cv, dsh);
    idio_display_C (": proposed: ", dsh);
    idio_display (new, dsh);

#ifdef IDIO_DEBUG
    idio_display_C (": ", dsh);
    idio_display (c_location, dsh);
#endif

    IDIO c = idio_struct_instance (idio_condition_st_variable_error_type,
				   IDIO_LIST4 (idio_get_output_string (msh),
					       location,
					       idio_get_output_string (dsh),
					       name));
    idio_raise_condition (idio_S_true, c);
}

static void idio_meaning_error_static_variable (IDIO src, IDIO c_location, char *msg, IDIO name)
{
    IDIO_ASSERT (src);
    IDIO_ASSERT (c_location);
    IDIO_C_ASSERT (msg);
    IDIO_ASSERT (name);

    IDIO_TYPE_ASSERT (string, c_location);
    IDIO_TYPE_ASSERT (symbol, name);

    IDIO msh = idio_open_output_string_handle_C ();
    idio_display_C (msg, msh);

    IDIO location = idio_meaning_error_location (src);

    IDIO detail = idio_S_nil;

#ifdef IDIO_DEBUG
    IDIO sh = idio_open_output_string_handle_C ();
    idio_display (c_location, sh);

    detail = idio_get_output_string (sh);
#endif

    IDIO c = idio_struct_instance (idio_condition_st_variable_error_type,
				   IDIO_LIST4 (idio_get_output_string (msh),
					       location,
					       detail,
					       name));
    idio_raise_condition (idio_S_true, c);
}

static void idio_meaning_error_static_unbound (IDIO src, IDIO c_location, IDIO name)
{
    IDIO_ASSERT (src);
    IDIO_ASSERT (c_location);
    IDIO_ASSERT (name);

    IDIO_TYPE_ASSERT (string, c_location);
    IDIO_TYPE_ASSERT (symbol, name);

    idio_meaning_error_static_variable (src, c_location, "unbound", name);
}

static void idio_meaning_error_static_immutable (IDIO src, IDIO c_location, IDIO name)
{
    IDIO_ASSERT (src);
    IDIO_ASSERT (c_location);
    IDIO_ASSERT (name);

    IDIO_TYPE_ASSERT (string, c_location);
    IDIO_TYPE_ASSERT (symbol, name);

    idio_meaning_error_static_variable (src, c_location, "immutable", name);
}

void idio_meaning_error_static_arity (IDIO src, IDIO c_location, char *msg, IDIO args)
{
    IDIO_ASSERT (src);
    IDIO_ASSERT (c_location);
    IDIO_C_ASSERT (msg);
    IDIO_ASSERT (args);
    IDIO_ASSERT (c_location);

    IDIO_TYPE_ASSERT (string, c_location);
    IDIO_TYPE_ASSERT (list, args);

    IDIO msh = idio_open_output_string_handle_C ();
    idio_display_C (msg, msh);

    IDIO location = idio_meaning_error_location (src);

    IDIO dsh = idio_open_output_string_handle_C ();
    idio_display (args, dsh);

#ifdef IDIO_DEBUG
    idio_display_C (": ", dsh);
    idio_display (c_location, dsh);
#endif

    IDIO c = idio_struct_instance (idio_condition_st_function_arity_error_type,
				   IDIO_LIST3 (idio_get_output_string (msh),
					       location,
					       idio_get_output_string (dsh)));
    idio_raise_condition (idio_S_true, c);
}

static void idio_meaning_error_static_primitive_arity (IDIO src, IDIO c_location, char *msg, IDIO f, IDIO args, IDIO primdata)
{
    IDIO_ASSERT (src);
    IDIO_ASSERT (c_location);
    IDIO_C_ASSERT (msg);
    IDIO_ASSERT (f);
    IDIO_ASSERT (args);
    IDIO_ASSERT (primdata);

    IDIO_TYPE_ASSERT (string, c_location);
    IDIO_TYPE_ASSERT (symbol, f);
    IDIO_TYPE_ASSERT (list, args);
    IDIO_TYPE_ASSERT (primitive, primdata);

    IDIO msh = idio_open_output_string_handle_C ();
    idio_display_C (msg, msh);

    IDIO location = idio_meaning_error_location (src);

    IDIO dsh = idio_open_output_string_handle_C ();
    char em[BUFSIZ];
    sprintf (em, "ARITY != %" PRId8 "%s; primitive (", IDIO_PRIMITIVE_ARITY (primdata), IDIO_PRIMITIVE_VARARGS (primdata) ? "+" : "");
    idio_display_C (em, dsh);
    idio_display (f, dsh);
    idio_display_C (" ", dsh);
    IDIO sigstr = idio_property_get (primdata, idio_KW_sigstr, IDIO_LIST1 (idio_S_nil));
    idio_display (sigstr, dsh);
    idio_display_C (") was called as (", dsh);
    idio_display (f, dsh);
    if (idio_S_nil != args) {
	idio_display_C (" ", dsh);
	char *s = idio_display_string (args);
	idio_display_C_len (s + 1, strlen (s) - 2, dsh);
	free (s);
    }
    idio_display_C (")", dsh);

#ifdef IDIO_DEBUG
    idio_display_C (": ", dsh);
    idio_display (c_location, dsh);
#endif

    IDIO c = idio_struct_instance (idio_condition_st_function_arity_error_type,
				   IDIO_LIST3 (idio_get_output_string (msh),
					       location,
					       idio_get_output_string (dsh)));
    idio_raise_condition (idio_S_true, c);
}

static IDIO idio_meaning_predef_extend (IDIO name, IDIO primdata, IDIO module, IDIO cs, const char *cpp__FILE__, int cpp__LINE__)
{
    IDIO_ASSERT (name);
    IDIO_ASSERT (primdata);
    IDIO_ASSERT (module);
    IDIO_ASSERT (cs);

    IDIO_TYPE_ASSERT (symbol, name);
    IDIO_TYPE_ASSERT (primitive, primdata);
    IDIO_TYPE_ASSERT (module, module);
    IDIO_TYPE_ASSERT (array, cs);

    IDIO cv = idio_module_find_symbol (name, module);
    if (idio_S_unspec != cv) {
	IDIO fgvi = IDIO_PAIR_HTT (cv);
	IDIO pd = idio_vm_values_ref (IDIO_FIXNUM_VAL (fgvi));

	if (IDIO_PRIMITIVE_F (primdata) != IDIO_PRIMITIVE_F (pd)) {
	    idio_debug ("WARNING: predef-extend: %s: ", name);
	    fprintf (stderr, "%p -> %p\n", IDIO_PRIMITIVE_F (pd), IDIO_PRIMITIVE_F (primdata));

	    /*
	     * Tricky to generate a test case for this as it requires
	     * that we really do redefine a primitive.
	     *
	     * It should catch any developer foobars, though.
	     */

	    idio_meaning_error_static_redefine (name, IDIO_C_FUNC_LOCATION(), "primitive value change", name, pd, primdata);

	    return idio_S_notreached;
	} else {
	    return fgvi;
	}
    }

    idio_ai_t mci = idio_codegen_constants_lookup_or_extend (cs, name);
    IDIO fmci = idio_fixnum (mci);

    idio_ai_t gvi = idio_vm_extend_values ();
    IDIO fgvi = idio_fixnum (gvi);

    idio_module_set_vvi (module, fmci, fgvi);
    idio_module_set_symbol (name, IDIO_LIST5 (idio_S_predef, fmci, fgvi, module, idio_string_C ("idio_meaning_predef_extend")), module);

    /*
     * idio_module_set_symbol_value() is a bit sniffy about setting
     * predefs -- rightly so -- so go under the hood!
     */
    idio_vm_values_set (gvi, primdata);

    return fgvi;
}

IDIO idio_add_module_primitive (IDIO module, idio_primitive_desc_t *d, IDIO cs, const char *cpp__FILE__, int cpp__LINE__)
{
    IDIO_ASSERT (module);
    IDIO_C_ASSERT (d);
    IDIO_ASSERT (cs);

    IDIO_TYPE_ASSERT (module, module);
    IDIO_TYPE_ASSERT (array, cs);

    IDIO primdata = idio_primitive_data (d);
    IDIO sym = idio_symbols_C_intern (d->name);

    idio_ai_t mci = idio_codegen_constants_lookup_or_extend (cs, sym);
    IDIO fmci = idio_fixnum (mci);
    idio_module_set_vci (module, fmci, fmci);

    return idio_meaning_predef_extend (sym, primdata, module, cs, cpp__FILE__, cpp__LINE__);
}

IDIO idio_export_module_primitive (IDIO module, idio_primitive_desc_t *d, IDIO cs, const char *cpp__FILE__, int cpp__LINE__)
{
    IDIO_ASSERT (module);
    IDIO_C_ASSERT (d);
    IDIO_ASSERT (cs);
    IDIO_TYPE_ASSERT (module, module);
    IDIO_TYPE_ASSERT (array, cs);

    IDIO primdata = idio_primitive_data (d);
    IDIO sym = idio_symbols_C_intern (d->name);

    idio_ai_t mci = idio_codegen_constants_lookup_or_extend (cs, sym);
    IDIO fmci = idio_fixnum (mci);
    idio_module_set_vci (module, fmci, fmci);

    IDIO_MODULE_EXPORTS (module) = idio_pair (sym, IDIO_MODULE_EXPORTS (module));
    return idio_meaning_predef_extend (sym, primdata, module, cs, cpp__FILE__, cpp__LINE__);
}

IDIO idio_add_primitive (idio_primitive_desc_t *d, IDIO cs, const char *cpp__FILE__, int cpp__LINE__)
{
    IDIO_C_ASSERT (d);
    IDIO_ASSERT (cs);
    IDIO_TYPE_ASSERT (array, cs);

    return idio_add_module_primitive (idio_primitive_module_instance (), d, cs, cpp__FILE__, cpp__LINE__);
}

IDIO idio_toplevel_extend (IDIO src, IDIO name, int flags, IDIO cs, IDIO cm)
{
    IDIO_ASSERT (src);
    IDIO_ASSERT (name);
    IDIO_ASSERT (cs);
    IDIO_ASSERT (cm);

    IDIO_TYPE_ASSERT (symbol, name);
    IDIO_TYPE_ASSERT (array, cs);
    IDIO_TYPE_ASSERT (module, cm);

    IDIO kind;
    switch (IDIO_MEANING_SCOPE (flags)) {
    case IDIO_MEANING_FLAG_LEXICAL_SCOPE:
	kind = idio_S_toplevel;
	break;
    case IDIO_MEANING_FLAG_DYNAMIC_SCOPE:
	kind = idio_S_dynamic;
	break;
    case IDIO_MEANING_FLAG_ENVIRON_SCOPE:
	kind = idio_S_environ;
	break;
    case IDIO_MEANING_FLAG_COMPUTED_SCOPE:
	kind = idio_S_computed;
	break;
    default:
	/*
	 * Shouldn't get here without a developer coding error.
	 */
	idio_error_printf (IDIO_C_FUNC_LOCATION (), "unexpected toplevel variable scope %#x", flags);

	return idio_S_notreached;
    }

    IDIO cv = idio_module_find_symbol (name, cm);
    if (idio_S_unspec != cv) {
	IDIO curkind = IDIO_PAIR_H (cv);
	if (kind != curkind) {
	    if (idio_S_predef != curkind) {
		/*
		 * I'm not sure we can get here as once the name
		 * exists in a toplevel then it we be found again
		 * before we can re-extend the toplevel.
		 *
		 * One to look out for.
		 */
		idio_meaning_error_static_redefine (src, IDIO_C_FUNC_LOCATION (), "toplevel-extend: type change", name, cv, kind);

		return idio_S_notreached;
	    }
	} else {
	    return IDIO_PAIR_HT (cv);
	}
    }

    idio_ai_t mci = idio_codegen_constants_lookup_or_extend (cs, name);
    IDIO fmci = idio_fixnum (mci);

    /*
     * NB a vi of 0 indicates an unresolved value index to be resolved
     * (based on the current set of imports) during runtime
     */
    idio_module_set_symbol (name, IDIO_LIST5 (kind, fmci, idio_fixnum (0), cm, idio_string_C ("idio_toplevel_extend")), cm);

    return fmci;
}

IDIO idio_environ_extend (IDIO src, IDIO name, IDIO val, IDIO cs)
{
    IDIO_ASSERT (src);
    IDIO_ASSERT (name);
    IDIO_ASSERT (val);
    IDIO_ASSERT (cs);

    IDIO_TYPE_ASSERT (symbol, name);
    IDIO_TYPE_ASSERT (array, cs);

    IDIO im = idio_Idio_module_instance ();

    IDIO sk = idio_module_find_symbol (name, im);

    if (idio_S_unspec != sk) {
	IDIO kind = IDIO_PAIR_H (sk);
	IDIO fmci = IDIO_PAIR_HT (sk);

	if (idio_S_environ != kind) {
	    /*
	     * I'm not sure we can get here as once the name exists in
	     * a toplevel then it we be found again before we can
	     * re-extend the toplevel.
	     *
	     * One to look out for.
	     */
	    idio_meaning_error_static_redefine (src, IDIO_C_FUNC_LOCATION (), "environ-extend: type change", name, sk, kind);

	    return idio_S_notreached;
	} else {
	    return fmci;
	}
    }

    idio_ai_t mci = idio_codegen_constants_lookup_or_extend (cs, name);
    IDIO fmci = idio_fixnum (mci);

    idio_ai_t gvi = idio_vm_extend_values ();
    IDIO fgvi = idio_fixnum (gvi);

    idio_module_set_vci (im, fmci, fmci);
    idio_module_set_vvi (im, fmci, fgvi);
    sk = IDIO_LIST5 (idio_S_environ, fmci, fgvi, im, idio_string_C ("idio_environ_extend"));
    idio_module_set_symbol (name, sk, im);
    idio_module_set_symbol_value (name, val, im);

    return fmci;
}

static IDIO idio_meaning_variable_localp (IDIO src, IDIO nametree, size_t i, IDIO name)
{
    IDIO_ASSERT (src);
    IDIO_ASSERT (nametree);
    IDIO_ASSERT (name);

    IDIO_TYPE_ASSERT (list, nametree);
    IDIO_TYPE_ASSERT (symbol, name);

    if (idio_isa_pair (nametree)) {
	IDIO names = IDIO_PAIR_H (nametree);
	for (;;) {
	    if (idio_isa_pair (names)) {
		IDIO assq = idio_list_assq (name, names);
		if (idio_S_false != assq) {
		    IDIO kind = IDIO_PAIR_HT (assq);
		    if (idio_S_local == kind) {
			return IDIO_LIST3 (kind, idio_fixnum (i), IDIO_PAIR_HTT (assq));
		    } else if (idio_S_dynamic == kind ||
			       idio_S_environ == kind) {
			return IDIO_PAIR_T (assq);
		    } else {
			/*
			 * I'm not sure we can get here without a
			 * coding error.
			 *
			 * One for developers.
			 */
			idio_meaning_error_static_variable (src, IDIO_C_FUNC_LOCATION (), "unexpected local variant", name);

			return idio_S_notreached;
		    }
		} else {
		    names = IDIO_PAIR_T (names);
		}
	    } else if (idio_S_nil == names) {
		nametree = IDIO_PAIR_T (nametree);

		if (idio_S_nil == nametree) {
		    return idio_S_nil;
		}

		IDIO_TYPE_ASSERT (pair, nametree);

		names = IDIO_PAIR_H (nametree);
		i++;
	    } else {
		/*
		 * To get here would be require a duff names list
		 * being passed in.
		 *
		 * Developer error.
		 */
		idio_error_C ("unexpected localp", IDIO_LIST2 (name, nametree), IDIO_C_FUNC_LOCATION ());

		return idio_S_notreached;

		if (idio_eqp (name, names)) {
		    return IDIO_LIST3 (idio_S_local, idio_fixnum (i), idio_fixnum (0));
		} else {
		    return idio_S_nil;
		}
	    }
	}
    }

    return idio_S_nil;
}

static IDIO idio_meaning_nametree_extend (IDIO nametree, IDIO names)
{
    IDIO_ASSERT (names);
    IDIO_ASSERT (nametree);
    IDIO_TYPE_ASSERT (list, names);
    IDIO_TYPE_ASSERT (list, nametree);

    IDIO alist = idio_S_nil;
    idio_ai_t i = 0;

    while (idio_S_nil != names) {
	alist = idio_pair (IDIO_LIST3 (IDIO_PAIR_H (names), idio_S_local, idio_fixnum (i++)), alist);
	names = IDIO_PAIR_T (names);
    }

    alist = idio_list_reverse (alist);

    return idio_pair (alist, nametree);
}

static IDIO idio_meaning_nametree_dynamic_extend (IDIO nametree, IDIO name, IDIO index, IDIO kind)
{
    IDIO_ASSERT (name);
    IDIO_ASSERT (nametree);
    IDIO_ASSERT (index);
    IDIO_ASSERT (kind);
    IDIO_TYPE_ASSERT (symbol, name);
    IDIO_TYPE_ASSERT (list, nametree);
    IDIO_TYPE_ASSERT (fixnum, index);

    return idio_pair (IDIO_LIST1 (IDIO_LIST3 (name, kind, index)), nametree);
}

static IDIO idio_meaning_variable_kind (IDIO src, IDIO nametree, IDIO name, int flags, IDIO cs, IDIO cm)
{
    IDIO_ASSERT (src);
    IDIO_ASSERT (nametree);
    IDIO_ASSERT (name);
    IDIO_ASSERT (cs);
    IDIO_ASSERT (cm);

    IDIO_TYPE_ASSERT (list, nametree);
    IDIO_TYPE_ASSERT (symbol, name);
    IDIO_TYPE_ASSERT (array, cs);
    IDIO_TYPE_ASSERT (module, cm);

    IDIO r = idio_meaning_variable_localp (src, nametree, 0, name);

    if (idio_S_nil == r) {
	/*
	 * NOTICE This must be a recursive lookup.  Otherwise we'll
	 * not see any bindings in Idio or *primitives*
	 */
        r = idio_module_find_symbol_recurse (name, cm, 1);
	if (idio_S_unspec == r) {

	    r = idio_module_direct_reference (name);

	    if (idio_S_unspec != r) {
		r = IDIO_PAIR_HTT (r);
		idio_module_set_symbol (name, r, cm);
	    } else {
		/*
		 * auto-extend the toplevel with this unknown variable
		 * -- we should (eventually) see a definition for it
		 */
		idio_toplevel_extend (src, name, flags, cs, cm);
		r = idio_module_find_symbol (name, cm);
	    }
	}
    }

    return r;
}

void idio_meaning_copy_src_properties (IDIO src, IDIO dst)
{
    IDIO_ASSERT (src);
    IDIO_ASSERT (dst);

    if (idio_isa_pair (dst)) {
	IDIO dlo = idio_hash_get (idio_src_properties, dst);
	if (idio_S_unspec == dlo) {
<<<<<<< HEAD
	    if (idio_S_nil != src) {
		IDIO slo = idio_hash_get (idio_src_properties, src);
		if (idio_S_unspec == slo) {
		    /* idio_debug ("im_isp !!!! no lo for src=%s", src); */
		    /* idio_debug (" dst=%s\n", dst); */
		} else {
		    dlo = idio_copy (slo, IDIO_COPY_SHALLOW);
		    idio_struct_instance_set_direct (dlo, IDIO_LEXOBJ_EXPR, dst);
		    idio_hash_put (idio_src_properties, dst, dlo);
		}
	    }
	}
    }
}

/*
 * For an expander expansion, we require to pass the source properties
 * on to all elements (well, pairs) in the result.  This requires that
 * we recurse over all parts of {p}.
 *
 * We should only have been called from idio_meaning_expander() so we
 * know we can blindly slap (new) source properties on anything we
 * find.
 *
 * We also know that all source properties we hand out are derivative
 * of the original {src} so we can have a wrapper function to dig
 * those out once and then pass them on direct to the actual recursor.
 */
void idio_meaning_copy_src_properties_r2 (IDIO slo, IDIO p)
{
    IDIO_ASSERT (slo);
    IDIO_ASSERT (p);

    if (idio_isa_pair (p)) {
	IDIO plo = idio_copy (slo, IDIO_COPY_SHALLOW);
	idio_struct_instance_set_direct (plo, IDIO_LEXOBJ_EXPR, p);
	idio_hash_put (idio_src_properties, p, plo);
	idio_meaning_copy_src_properties_r2 (plo, IDIO_PAIR_H (p));
	idio_meaning_copy_src_properties_r2 (plo, IDIO_PAIR_T (p));
    }
}

void idio_meaning_copy_src_properties_r (IDIO src, IDIO p)
{
    IDIO_ASSERT (src);
    IDIO_ASSERT (p);

    if (idio_isa_pair (p)) {
	if (idio_S_nil != src) {
	    IDIO slo = idio_hash_get (idio_src_properties, src);
	    if (idio_S_unspec == slo) {
		/* idio_debug ("im_isp !!!! no lo for src=%s", src); */
		/* idio_debug (" dst=%s\n", dst); */
	    } else {
		idio_meaning_copy_src_properties_r2 (slo, p);
	    }
	}
    }
}

/*
 * For an operator expansion, we require to pass the source properties
 * on to all elements (well, pairs) in the result.  This requires that
 * we recurse over all parts of {e}.
 */
void idio_meaning_copy_src_properties_f (IDIO src, IDIO e)
{
    IDIO_ASSERT (src);
    IDIO_ASSERT (e);

    if (idio_isa_pair (e)) {
	idio_meaning_copy_src_properties (src, e);
	idio_meaning_copy_src_properties_f (src, IDIO_PAIR_H (e));
	idio_meaning_copy_src_properties_f (src, IDIO_PAIR_T (e));
    }
}

static IDIO idio_meaning (IDIO src, IDIO e, IDIO nametree, int flags, IDIO cs, IDIO cm);

static IDIO idio_meaning_reference (IDIO src, IDIO name, IDIO nametree, int flags, IDIO cs, IDIO cm)
{
=======
	    IDIO slo = idio_hash_get (idio_src_properties, src);
	    if (idio_S_unspec == slo) {
		/* idio_debug ("im_isp !!!! no lo for src=%s", src); */
		/* idio_debug (" dst=%s\n", dst); */
	    } else {
		dlo = idio_copy (slo, IDIO_COPY_SHALLOW);
		idio_struct_instance_set_direct (dlo, IDIO_LEXOBJ_EXPR, dst);
		idio_hash_put (idio_src_properties, dst, dlo);
	    }
	}
    }
}

static IDIO idio_meaning (IDIO src, IDIO e, IDIO nametree, int flags, IDIO cs, IDIO cm);

static IDIO idio_meaning_reference (IDIO src, IDIO name, IDIO nametree, int flags, IDIO cs, IDIO cm)
{
>>>>>>> b40672b7
    IDIO_ASSERT (src);
    IDIO_ASSERT (name);
    IDIO_ASSERT (nametree);
    IDIO_ASSERT (cs);
    IDIO_ASSERT (cm);

    IDIO_TYPE_ASSERT (symbol, name);
    IDIO_TYPE_ASSERT (list, nametree);
    IDIO_TYPE_ASSERT (array, cs);
    IDIO_TYPE_ASSERT (module, cm);

    IDIO sk = idio_meaning_variable_kind (src, nametree, name, flags, cs, cm);

    if (idio_S_unspec == sk) {
	/*
	 * shouldn't get here as unknowns are automatically
	 * toplevel...
	 */
	idio_meaning_error_static_unbound (src, IDIO_C_FUNC_LOCATION (), name);

	return idio_S_notreached;
    }

    IDIO kind = IDIO_PAIR_H (sk);
    IDIO fmci = IDIO_PAIR_HT (sk);

    if (idio_S_local == kind) {
	IDIO fvi = IDIO_PAIR_HTT (sk);
	if (0 == IDIO_FIXNUM_VAL (fmci)) {
	    return IDIO_LIST2 (idio_I_SHALLOW_ARGUMENT_REF, fvi);
	} else {
	    return IDIO_LIST3 (idio_I_DEEP_ARGUMENT_REF, fmci, fvi);
	}
    } else if (idio_S_toplevel == kind) {
	IDIO fgvi = IDIO_PAIR_HTT (sk);
	if (IDIO_FIXNUM_VAL (fgvi) > 0) {
	    return IDIO_LIST2 (idio_I_CHECKED_GLOBAL_REF, fmci);
	} else {
	    return IDIO_LIST2 (idio_I_GLOBAL_REF, fmci);
	}
    } else if (idio_S_dynamic == kind) {
	return IDIO_LIST2 (idio_I_DYNAMIC_REF, fmci);
    } else if (idio_S_environ == kind) {
	return IDIO_LIST2 (idio_I_ENVIRON_REF, fmci);
    } else if (idio_S_computed == kind) {
	return IDIO_LIST2 (idio_I_COMPUTED_REF, fmci);
    } else if (idio_S_predef == kind) {
	IDIO fgvi = IDIO_PAIR_HTT (sk);
	return IDIO_LIST2 (idio_I_PREDEFINED, fgvi);
    } else {
	/*
	 * Shouldn't get here unless the if clauses above don't cover
	 * everything.
	 *
	 * Developer error.
	 */
	idio_meaning_error_static_unbound (src, IDIO_C_FUNC_LOCATION (), name);

	return idio_S_notreached;
    }
}

static IDIO idio_meaning_function_reference (IDIO src, IDIO name, IDIO nametree, int flags, IDIO cs, IDIO cm)
{
    IDIO_ASSERT (src);
    IDIO_ASSERT (name);
    IDIO_ASSERT (nametree);
    IDIO_ASSERT (cs);
    IDIO_ASSERT (cm);

    IDIO_TYPE_ASSERT (symbol, name);
    IDIO_TYPE_ASSERT (list, nametree);
    IDIO_TYPE_ASSERT (array, cs);
    IDIO_TYPE_ASSERT (module, cm);

    IDIO sk = idio_meaning_variable_kind (src, nametree, name, IDIO_MEANING_LEXICAL_SCOPE (flags), cs, cm);

    if (idio_S_unspec == sk) {
	/*
	 * shouldn't get here as unknowns are automatically
	 * toplevel...
	 */
	idio_meaning_error_static_unbound (src, IDIO_C_FUNC_LOCATION (), name);

	return idio_S_notreached;
    }

    IDIO kind = IDIO_PAIR_H (sk);
    IDIO fmci = IDIO_PAIR_HT (sk);

    if (idio_S_local == kind) {
	IDIO fvi = IDIO_PAIR_HTT (sk);
	if (0 == IDIO_FIXNUM_VAL (fmci)) {
	    return IDIO_LIST2 (idio_I_SHALLOW_ARGUMENT_REF, fvi);
	} else {
	    return IDIO_LIST3 (idio_I_DEEP_ARGUMENT_REF, fmci, fvi);
	}
    } else if (idio_S_toplevel == kind) {
	IDIO fgvi = IDIO_PAIR_HTT (sk);
	if (IDIO_FIXNUM_VAL (fgvi) > 0) {
	    return IDIO_LIST2 (idio_I_CHECKED_GLOBAL_FUNCTION_REF, fmci);
	} else {
	    return IDIO_LIST2 (idio_I_GLOBAL_FUNCTION_REF, fmci);
	}
    } else if (idio_S_dynamic == kind) {
	return IDIO_LIST2 (idio_I_DYNAMIC_FUNCTION_REF, fmci);
    } else if (idio_S_environ == kind) {
	return IDIO_LIST2 (idio_I_ENVIRON_REF, fmci);
    } else if (idio_S_computed == kind) {
	return IDIO_LIST2 (idio_I_COMPUTED_REF, fmci);
    } else if (idio_S_predef == kind) {
	IDIO fgvi = IDIO_PAIR_HTT (sk);
	return IDIO_LIST2 (idio_I_PREDEFINED, fgvi);
    } else {
	/*
	 * Shouldn't get here unless the if clauses above don't cover
	 * everything.
	 *
	 * Developer error.
	 */
	idio_meaning_error_static_unbound (src, IDIO_C_FUNC_LOCATION (), name);

	return idio_S_notreached;
    }
}

static IDIO idio_meaning_escape (IDIO src, IDIO e, IDIO nametree, int flags, IDIO cs, IDIO cm)
{
    IDIO_ASSERT (src);
    IDIO_ASSERT (e);
    IDIO_ASSERT (nametree);
    IDIO_ASSERT (cs);
    IDIO_ASSERT (cm);

    IDIO_TYPE_ASSERT (list, nametree);
    IDIO_TYPE_ASSERT (array, cs);
    IDIO_TYPE_ASSERT (module, cm);

    return idio_meaning (e, e, nametree, flags, cs, cm);
}

static IDIO idio_meaning_quotation (IDIO src, IDIO v, IDIO nametree, int flags)
{
    IDIO_ASSERT (src);
    IDIO_ASSERT (v);
    IDIO_ASSERT (nametree);

    IDIO_TYPE_ASSERT (list, nametree);

    return IDIO_LIST2 (idio_I_CONSTANT, v);
}

<<<<<<< HEAD
static IDIO idio_meaning_dequasiquote (IDIO src, IDIO e, int level, int indent)
=======
static IDIO idio_meaning_dequasiquote (IDIO src, IDIO e, int level)
>>>>>>> b40672b7
{
    IDIO_ASSERT (src);
    IDIO_ASSERT (e);

<<<<<<< HEAD
    /*
     * {src} is a problem for us, here.  We enter with {src} being the
     * whole template (the quasi-quoted form), pretty much as we would
     * expect.
     *
     * Of course the template is multiple lines long and the reader
     * should have given each of those lines (and sub-expressions)
     * some source properties.
     *
     * However, our problem here in de-quasiquote is that we will
     * decend down inside all expressions until we find individual
     * symbols, say, at which point we will generate a mini-form,
     * (quote symbol), say, which we intend to be re-evaluated.
     *
     * Well, that mini-form needs some source properties but in the
     * case of our symbol, a symbol cannot have any source properties
     * itself so the {src} for source properties needs to have been
     * left behind at something that did have some source properties.
     *
     * In other words, we need to check carefully that what we pass in
     * as {src} does have some source properties worth passing.
     *
     * XXX
     *
     * Careful, whilst we can create source properties for all of the
     * activities of the template -- which are going to be a lot of
     * calls to {pair}, most of the time -- those calls to {pair}, the
     * expansion of the template are encoded as an expander and become
     * intermediate code and the *result* of them, the code to be
     * implemented, is a runtime thing.
     *
     * That is, all this effort fiddling with {src} here in
     * idio_meaning_dequasiquote() will get us some static evaluation
     * error handling of the template.
     *
     * In the future, the *application* of the template (ie. the call
     * to the macro) will itself have a source property and that is
     * the only thing that can get passed to the expansion of the
     * template (at runtime).  So all of the expanded lines of code
     * will bear the source property of the single line where the
     * template was applied.  (We do *that* in a loop in
     * idio_meaning_expander().)
     *
     * That's sort of what you expect, the application, the use of the
     * template was at whatever line but it won't help us much if the
     * template has ballooned out to hundreds of lines of code and we
     * have a runtime error in its midst.
     *
     * Given that templates can begat templates can begat ... any hope
     * of reporting the line of the template (within the line of the
     * template (within the line of the template (...))) becomes a bit
     * onerous.  I suspect that's why in Scheme-ly languages you
     * simply get a complaint about the line where the template was
     * applied and then you're left running (macro-expand) with your
     * arguments to figure out what went wrong.
     */

    IDIO r = idio_S_undef;

    if (idio_isa_pair (e)) {
	IDIO eh = IDIO_PAIR_H (e);
	if (idio_S_quasiquote == eh) {
	    /*
	     * e	~ (` v)
	     *
	     * (list 'quasiquote (de-qq (pht e) (level + 1)))
	     */

	    IDIO pht = IDIO_PAIR_HT (e);

	    if (idio_S_nil != pht &&
		idio_hash_exists_key (idio_src_properties, pht)) {
		src = IDIO_PAIR_HT (e);
	    }

	    r = IDIO_LIST3 (idio_S_list,
			    IDIO_LIST2 (idio_S_quote, idio_S_quasiquote),
			    idio_meaning_dequasiquote (src, pht, level + 1, indent + 1));
	    idio_meaning_copy_src_properties (src, r);
=======
    if (idio_isa_pair (e)) {
	IDIO eh = IDIO_PAIR_H (e);
	if (idio_S_quasiquote == eh) {
	    /* ('list ''quasiquote (de-qq (pht e) (+ level 1))) */
	    return IDIO_LIST3 (idio_S_list,
			       IDIO_LIST2 (idio_S_quote, idio_S_quasiquote),
			       idio_meaning_dequasiquote (IDIO_PAIR_HT (e), IDIO_PAIR_HT (e), level + 1));
>>>>>>> b40672b7
	} else if (idio_S_unquote == eh) {
	    if (level <= 0) {
		r = IDIO_PAIR_HT (e);
	    } else {
		/* ('list ''unquote (de-qq (pht e) (- level 1))) */
<<<<<<< HEAD

		IDIO pht = IDIO_PAIR_HT (e);

		if (idio_S_nil != pht &&
		    idio_hash_exists_key (idio_src_properties, pht)) {
		    src = IDIO_PAIR_HT (e);
		}

		r = IDIO_LIST3 (idio_S_list,
				IDIO_LIST2 (idio_S_quote, idio_S_unquote),
				idio_meaning_dequasiquote (src, pht, level - 1, indent + 1));
		idio_meaning_copy_src_properties (src, r);
	    }
	} else if (idio_S_unquotesplicing == eh) {
	    if (level <= 0) {

		IDIO src_h = src;
		IDIO src_t = src;

		IDIO ph = IDIO_PAIR_H (e);
		IDIO pt = IDIO_PAIR_T (e);

		if (idio_S_nil != ph &&
		    idio_hash_exists_key (idio_src_properties, ph)) {
		    src_h = ph;
		}
		if (idio_S_nil != pt &&
		    idio_hash_exists_key (idio_src_properties, pt)) {
		    src_t = pt;
		}

		r = IDIO_LIST3 (idio_S_pair,
				idio_meaning_dequasiquote (src_h, ph,level, indent + 1),
				idio_meaning_dequasiquote (src_t, pt, level, indent + 1));
		idio_meaning_copy_src_properties (src, r);
	    } else {
		/* ('list ''unquotesplicing (de-qq (pht e) (- level 1))) */

		IDIO pht = IDIO_PAIR_HT (e);

		if (idio_S_nil != pht &&
		    idio_hash_exists_key (idio_src_properties, pht)) {
		    src = pht;
		}

		r = IDIO_LIST3 (idio_S_list,
				IDIO_LIST2 (idio_S_quote, idio_S_unquotesplicing),
				idio_meaning_dequasiquote (src, pht, level - 1, indent + 1));
		idio_meaning_copy_src_properties (src, r);
=======
		return IDIO_LIST3 (idio_S_list,
				   IDIO_LIST2 (idio_S_quote, idio_S_unquote),
				   idio_meaning_dequasiquote (IDIO_PAIR_HT (e), IDIO_PAIR_HT (e), level - 1));
	    }
	} else if (idio_S_unquotesplicing == eh) {
	    if (level <= 0) {
		return IDIO_LIST3 (idio_S_pair,
				   idio_meaning_dequasiquote (IDIO_PAIR_H (e), IDIO_PAIR_H (e),level),
				   idio_meaning_dequasiquote (IDIO_PAIR_T (e), IDIO_PAIR_T (e), level));
	    } else {
		/* ('list ''unquotesplicing (de-qq (pht e) (- level 1))) */
		return IDIO_LIST3 (idio_S_list,
				   IDIO_LIST2 (idio_S_quote, idio_S_unquotesplicing),
				   idio_meaning_dequasiquote (IDIO_PAIR_HT (e), IDIO_PAIR_HT (e), level - 1));
>>>>>>> b40672b7
	    }
	} else if (level <= 0 &&
		   idio_isa_pair (IDIO_PAIR_H (e)) &&
		   idio_S_unquotesplicing == IDIO_PAIR_HH (e)) {
	    if (idio_S_nil == IDIO_PAIR_T (e)) {
		r = IDIO_PAIR_HTH (e);
	    } else {
		/* ('append (phth e) (de-qq (pt e) level)) */
<<<<<<< HEAD

		IDIO pt = IDIO_PAIR_T (e);

		if (idio_S_nil != pt &&
		    idio_hash_exists_key (idio_src_properties, pt)) {
		    src = pt;
		}

		r = IDIO_LIST3 (idio_S_append,
				IDIO_PAIR_HTH (e),
				idio_meaning_dequasiquote (src, pt, level, indent + 1));
		idio_meaning_copy_src_properties (src, r);
	    }
	} else {
	    IDIO src_h = src;
	    IDIO src_t = src;

	    IDIO ph = IDIO_PAIR_H (e);
	    IDIO pt = IDIO_PAIR_T (e);

	    if (idio_S_nil != ph &&
		idio_hash_exists_key (idio_src_properties, ph)) {
		src_h = ph;
	    }
	    if (idio_S_nil != pt &&
		idio_hash_exists_key (idio_src_properties, pt)) {
		src_t = pt;
	    }

	    r = IDIO_LIST3 (idio_S_pair,
			    idio_meaning_dequasiquote (src_h, ph, level, indent + 1),
			    idio_meaning_dequasiquote (src_t, pt, level, indent + 1));
	    idio_meaning_copy_src_properties (src, r);
	}
    } else if (idio_isa_array (e)) {
	IDIO iatl = idio_array_to_list (e);
	idio_meaning_copy_src_properties (src, iatl);

	r = IDIO_LIST2 (idio_symbols_C_intern ("list->array"), idio_meaning_dequasiquote (iatl, iatl, level, indent + 1));
	idio_meaning_copy_src_properties (src, r);
=======
		return IDIO_LIST3 (idio_S_append,
				   IDIO_PAIR_HTH (e),
				   idio_meaning_dequasiquote (IDIO_PAIR_T (e), IDIO_PAIR_T (e), level));
	    }
	} else {
	    return IDIO_LIST3 (idio_S_pair,
			       idio_meaning_dequasiquote (IDIO_PAIR_H (e), IDIO_PAIR_H (e), level),
			       idio_meaning_dequasiquote (IDIO_PAIR_T (e), IDIO_PAIR_T (e), level));
	}
    } else if (idio_isa_array (e)) {
	return IDIO_LIST2 (idio_symbols_C_intern ("list->array"), idio_meaning_dequasiquote (idio_array_to_list (e), idio_array_to_list (e), level));
>>>>>>> b40672b7
    } else if (idio_isa_symbol (e)) {
	r = IDIO_LIST2 (idio_S_quote, e);
	idio_meaning_copy_src_properties (src, r);
    } else {
	r = e;
    }

    return r;
}

static IDIO idio_meaning_quasiquotation (IDIO src, IDIO e, IDIO nametree, int flags, IDIO cs, IDIO cm)
{
    IDIO_ASSERT (src);
    IDIO_ASSERT (e);
    IDIO_ASSERT (nametree);
    IDIO_ASSERT (cs);
    IDIO_ASSERT (cm);

    IDIO_TYPE_ASSERT (list, nametree);
    IDIO_TYPE_ASSERT (array, cs);
    IDIO_TYPE_ASSERT (module, cm);

<<<<<<< HEAD
    IDIO dq = idio_meaning_dequasiquote (src, e, 0, 0);
=======
    IDIO dq = idio_meaning_dequasiquote (e, e, 0);
>>>>>>> b40672b7

    return idio_meaning (dq, dq, nametree, flags, cs, cm);
}

static IDIO idio_meaning_alternative (IDIO src, IDIO e1, IDIO e2, IDIO e3, IDIO nametree, int flags, IDIO cs, IDIO cm)
{
    IDIO_ASSERT (src);
    IDIO_ASSERT (e1);
    IDIO_ASSERT (e2);
    IDIO_ASSERT (e3);
    IDIO_ASSERT (nametree);
    IDIO_ASSERT (cs);
    IDIO_ASSERT (cm);

    IDIO_TYPE_ASSERT (list, nametree);
    IDIO_TYPE_ASSERT (array, cs);
    IDIO_TYPE_ASSERT (module, cm);

    IDIO m1 = idio_meaning (e1, e1, nametree, IDIO_MEANING_NOT_TAILP (flags), cs, cm);
    IDIO m2 = idio_meaning (e2, e2, nametree, flags, cs, cm);
    IDIO m3 = idio_meaning (e3, e3, nametree, flags, cs, cm);

    return IDIO_LIST4 (idio_I_ALTERNATIVE, m1, m2, m3);
}

/*
 * validate & rewrite the cond clauses, ``clauses``, noting the
 * special cases of ``=>``, ``else``
 */
static IDIO idio_meaning_rewrite_cond (IDIO prev, IDIO src, IDIO clauses)
{
    IDIO_ASSERT (prev);
    IDIO_ASSERT (src);
    IDIO_ASSERT (clauses);

    /* idio_debug ("cond-rewrite: %s\n", clauses);     */

    if (idio_S_nil == clauses) {
	return idio_S_void;
    } else if (! idio_isa_pair (clauses)) {
	/*
	 * Shouldn't get here, eg. "(cond)", as we test that the cond
	 * clauses are a pair in the main idio_meaning loop.
	 */
	idio_meaning_evaluation_error (src, IDIO_C_FUNC_LOCATION (), "cond: no clauses", clauses);

	return idio_S_notreached;
    } else if (! idio_isa_pair (IDIO_PAIR_H (clauses))) {
	/*
	 * Test Cases:
	 * evaluation-errors/rewrite-cond-isa-pair-only.idio
	 * evaluation-errors/rewrite-cond-isa-pair-before.idio
	 * evaluation-errors/rewrite-cond-isa-pair-after.idio
	 *
	 * cond #t
	 * cond #t (#f 1)
	 * cond (#f 1) #t
	 */
	if (idio_isa_pair (IDIO_PAIR_T (clauses)) &&
	    idio_isa_pair (IDIO_PAIR_HT (clauses))) {
	    idio_meaning_evaluation_error_param_type (IDIO_PAIR_HT (clauses), IDIO_C_FUNC_LOCATION (), "cond: clause is not a pair (before)", clauses);
	} else {
	    idio_meaning_evaluation_error_param_type (prev, IDIO_C_FUNC_LOCATION (), "cond: clause is not a pair (in/after)", clauses);
	}

	return idio_S_notreached;
    } else if (idio_S_else == IDIO_PAIR_HH (clauses)) {
	if (idio_S_nil == IDIO_PAIR_T (clauses)) {
	    return idio_list_append2 (IDIO_LIST1 (idio_S_begin), IDIO_PAIR_TH (clauses));
	} else {
	    /*
	     * Test Case: evaluation-errors/rewrite-cond-else-not-last.idio
	     *
	     * cond (else 1) (#t 2)
	     */
	    idio_meaning_evaluation_error (IDIO_PAIR_H (clauses), IDIO_C_FUNC_LOCATION (), "cond: else not in last clause", clauses);

	    return idio_S_notreached;
	}
    }

    if (idio_isa_pair (IDIO_PAIR_TH (clauses)) &&
	idio_S_eq_gt == IDIO_PAIR_HTH (clauses)) {
	/*
	 * XXX We've just looked at the ``phth clauses`` so *of
	 * course* it's a list...the only useful thing we're doing
	 * here is checking there's explicitly three elements.
	 */

	IDIO ph_clauses = IDIO_PAIR_H (clauses);

	if (idio_isa_list (ph_clauses) &&
	    idio_list_length (ph_clauses) == 3) {
	    /*
	     * The ``=>`` operator is a bit of a Scheme-ism in that
	     * the clause says ``(c => f)`` and means that if ``c`` is
	     * true then apply ``f`` to ``c`` and return the result of
	     * that.  Of course we need to stage the (result of the)
	     * evaluation of ``c`` in a temporary variable because we
	     * don't want it evaluated twice.
	     *
	     * There is an unhelpful indirection complication in that
	     * we are looking at ``clauses`` so this clause is ``ph
	     * clauses`` and then ``c`` and ``f`` are the ``ph
	     * clause`` (therefore ``phh clauses``) and ``phtt
	     * clause`` (and therefore ``phtth clauses``)
	     * respectively.
	     *
	     * Finally, this clause is just one of many, so we need to
	     * keep rewriting all the remaining clauses (``pt
	     * clauses``).
	     */
	    IDIO gs = idio_gensym (NULL);
	    /*
	      `(let ((gs ,(phh clauses)))
	         (if gs
	             (,(phtth clauses) gs)
	             ,(rewrite-cond-clauses (pt clauses))))
	     */
	    IDIO phh_clauses = IDIO_PAIR_HH (clauses);
	    idio_meaning_copy_src_properties (ph_clauses, phh_clauses);

	    IDIO appl = IDIO_LIST2 (IDIO_PAIR_HTTH (clauses),
				    gs);
	    idio_meaning_copy_src_properties (ph_clauses, appl);

	    IDIO let = IDIO_LIST3 (idio_S_let,
			       IDIO_LIST1 (IDIO_LIST2 (gs, phh_clauses)),
			       IDIO_LIST4 (idio_S_if,
					   gs,
<<<<<<< HEAD
					   appl,
					   idio_meaning_rewrite_cond (ph_clauses, IDIO_PAIR_T (clauses), IDIO_PAIR_T (clauses))));
	    idio_meaning_copy_src_properties (ph_clauses, let);

	    return let;
=======
					   IDIO_LIST2 (IDIO_PAIR_HTTH (clauses),
						       gs),
					   idio_meaning_rewrite_cond (IDIO_PAIR_H (clauses), IDIO_PAIR_T (clauses), IDIO_PAIR_T (clauses))));
>>>>>>> b40672b7
	} else {
	    /*
	     * Test Case: evaluation-errors/rewrite-cond-apply-two-args.idio evaluation-errors/rewrite-cond-apply-four-args.idio
	     *
	     * cond (1 =>)
	     * cond (1 => a b)
	     */
	    if (idio_isa_pair (src)) {
		idio_meaning_evaluation_error (IDIO_PAIR_H (src), IDIO_C_FUNC_LOCATION (), "cond: invalid => clause", clauses);
	    } else {
		idio_meaning_evaluation_error (src, IDIO_C_FUNC_LOCATION (), "cond: invalid => clause", clauses);
	    }

	    return idio_S_notreached;
	}
    } else if (idio_S_nil == IDIO_PAIR_TH (clauses)) {
	IDIO gs = idio_gensym (NULL);
	/*
	  `(let ((gs ,(phh clauses)))
	     (or gs
	         ,(rewrite-cond-clauses (pt clauses))))
	*/
	return IDIO_LIST3 (idio_S_let,
			   IDIO_LIST1 (IDIO_LIST2 (gs, IDIO_PAIR_HH (clauses))),
			   IDIO_LIST3 (idio_S_or,
				       gs,
				       idio_meaning_rewrite_cond (IDIO_PAIR_H (clauses), IDIO_PAIR_T (clauses), IDIO_PAIR_T (clauses))));
    } else {
	return IDIO_LIST4 (idio_S_if,
			   IDIO_PAIR_HH (clauses),
			   idio_list_append2 (IDIO_LIST1 (idio_S_begin), IDIO_PAIR_TH (clauses)),
			   idio_meaning_rewrite_cond (IDIO_PAIR_H (clauses), IDIO_PAIR_T (clauses), IDIO_PAIR_T (clauses)));
    }
}

static IDIO idio_meaning_assignment (IDIO src, IDIO name, IDIO e, IDIO nametree, int flags, IDIO cs, IDIO cm)
{
    IDIO_ASSERT (src);
    IDIO_ASSERT (name);
    IDIO_ASSERT (e);
    IDIO_ASSERT (nametree);
    IDIO_ASSERT (cs);
    IDIO_ASSERT (cm);

    IDIO_TYPE_ASSERT (list, nametree);
    IDIO_TYPE_ASSERT (array, cs);
    IDIO_TYPE_ASSERT (module, cm);

    if (idio_isa_pair (name)) {
	/*
	 * Notionally, we are invoked as
	 *
	 * set! name expr
	 *
	 * but here {name} is itself an expression:
	 *
	 * set! (foo x y z) e
	 *
	 * which we want to transform into
	 *
	 * ((setter foo) x y z e)
	 *
	 * ie. get the "setter" of {foo} and apply it to all of the
	 * arguments both of the "name-expression" and the original
	 * expr being passed to {set!}
	 */
	IDIO args = IDIO_PAIR_T (name);
	idio_meaning_copy_src_properties (src, args);

	IDIO setter = IDIO_LIST2 (idio_S_setter, IDIO_PAIR_H (name));
	idio_meaning_copy_src_properties (src, setter);

	/*
	 * Nominally we could do with an append3() function here but
	 * two calls to append2() will have to do...
	 */
<<<<<<< HEAD
	IDIO se = idio_list_append2 (IDIO_LIST1 (setter), args);
	se = idio_list_append2 (se, IDIO_LIST1 (e));
	idio_meaning_copy_src_properties (src, se);

	return idio_meaning (se, se, nametree, IDIO_MEANING_NO_DEFINE (flags), cs, cm);
=======
	IDIO value_expr = IDIO_PAIR_T (name);
	idio_meaning_copy_src_properties (src, value_expr);

	IDIO se = idio_list_append2 (IDIO_LIST1 (IDIO_LIST2 (idio_S_setter,
							     IDIO_PAIR_H (name))),
				     value_expr);
	se = idio_list_append2 (se, IDIO_LIST1 (e));

	idio_meaning_copy_src_properties (src, se);

	return idio_meaning (se,
			     se,
			     nametree,
			     IDIO_MEANING_NO_DEFINE (flags),
			     cs,
			     cm);
>>>>>>> b40672b7
    } else if (! idio_isa_symbol (name)) {
	/*
	 * Test Case: evaluation-errors/assign-non-symbol.idio
	 *
	 * 1 = 3
	 */
	idio_meaning_evaluation_error (src, IDIO_C_FUNC_LOCATION (), "cannot assign to", name);

	return idio_S_notreached;
    }

    /*
     * Normal assignment to a symbol
     */

    idio_meaning_copy_src_properties (src, e);
<<<<<<< HEAD

    IDIO m = idio_meaning (e, e, nametree, IDIO_MEANING_NO_DEFINE (IDIO_MEANING_NOT_TAILP (flags)), cs, cm);

=======

    IDIO m = idio_meaning (e, e, nametree, IDIO_MEANING_NO_DEFINE (IDIO_MEANING_NOT_TAILP (flags)), cs, cm);

>>>>>>> b40672b7
    IDIO sk = idio_meaning_variable_kind (src, nametree, name, flags, cs, cm);

    if (idio_S_unspec == sk) {
	/*
	 * Not sure we can get here as idio_meaning_variable_kind()
	 * should have created a reference (otherwise, what's it
	 * doing?)
	 */
	idio_error_C ("unknown variable:", name, IDIO_C_FUNC_LOCATION ());

	return idio_S_notreached;
    }

    IDIO kind = IDIO_PAIR_H (sk);
    IDIO fmci = IDIO_PAIR_HT (sk);

    IDIO assign = idio_S_nil;

    if (idio_S_local == kind) {
	IDIO fvi = IDIO_PAIR_HTT (sk);
	if (0 == IDIO_FIXNUM_VAL (fmci)) {
	    return IDIO_LIST3 (idio_I_SHALLOW_ARGUMENT_SET, fvi, m);
	} else {
	    return IDIO_LIST4 (idio_I_DEEP_ARGUMENT_SET, fmci, fvi, m);
	}
    } else if (idio_S_toplevel == kind) {
	assign = IDIO_LIST3 (idio_I_GLOBAL_SET, fmci, m);
    } else if (idio_S_dynamic == kind ||
	       idio_S_environ == kind) {
	assign = IDIO_LIST3 (idio_I_GLOBAL_SET, fmci, m);
    } else if (idio_S_computed == kind) {
	if (IDIO_MEANING_IS_DEFINE (flags)) {
	    return IDIO_LIST2 (IDIO_LIST4 (idio_I_GLOBAL_DEF, name, kind, fmci),
			       IDIO_LIST3 (idio_I_COMPUTED_DEFINE, fmci, m));
	} else {
	    return IDIO_LIST3 (idio_I_COMPUTED_SET, fmci, m);
	}
    } else if (idio_S_predef == kind) {
	/*
	 * We can shadow predefs...semantically dubious!
	 *
	 * Dubious because many (most?) functions use, say, ph,
	 * eg. map.  If you redefine ph should map be affected?  Is it
	 * your intention that by changing ph everything should use
	 * the new definition of ph immediately or just that functions
	 * defined after this should use the new definition?
	 *
	 * We need a new mci as the existing one is tagged as a predef.
	 * This new one will be tagged as a lexical.
	 */
	IDIO new_mci = idio_toplevel_extend (src, name, IDIO_MEANING_LEXICAL_SCOPE (flags), cs, cm);

	/*
	 * But now we have a problem.
	 *
	 * As we *compile* regular code, any subsequent reference to
	 * {name} will find this new toplevel and we'll embed
	 * GLOBAL-REFs to it etc..  All good for the future when we
	 * *run* the compiled code.
	 *
	 * However, if any templates in the here and now refer to
	 * {name} then we have a problem.  All we've done is extend
	 * the VM's table of known toplevels and given it a value of
	 * #undef.  If a template tries to use {name} it'll get back
	 * #undef and things will start to go wrong.
	 *
	 * What we need to do is patch up the toplevel with the
	 * current primitive value we're overriding.
	 */
	IDIO fvi = IDIO_PAIR_HTT (sk);
	idio_module_set_symbol_value (name, idio_vm_values_ref (IDIO_FIXNUM_VAL (fvi)), cm);
	assign = IDIO_LIST3 (idio_I_GLOBAL_SET, new_mci, m);
	fmci = new_mci;

	/* if we weren't allowing shadowing */

	/* idio_meaning_error_static_immutable (name, IDIO_C_FUNC_LOCATION ()); */
	/* return idio_S_notreached; */
    } else {
	/*
	 * Should only get here if we haven't accounted for all
	 * variants above.
	 */
	idio_meaning_error_static_unbound (src, IDIO_C_FUNC_LOCATION (), name);

	return idio_S_notreached;
    }

    if (IDIO_MEANING_IS_DEFINE (flags)) {
	return IDIO_LIST2 (IDIO_LIST4 (idio_I_GLOBAL_DEF, name, kind, fmci),
			   assign);
    } else {
	return assign;
    }
}

static IDIO idio_meaning_define (IDIO src, IDIO name, IDIO e, IDIO nametree, int flags, IDIO cs, IDIO cm)
{
    IDIO_ASSERT (src);
    IDIO_ASSERT (name);
    IDIO_ASSERT (e);
    IDIO_ASSERT (nametree);
    IDIO_ASSERT (cs);
    IDIO_ASSERT (cm);

    IDIO_TYPE_ASSERT (list, nametree);
    IDIO_TYPE_ASSERT (array, cs);
    IDIO_TYPE_ASSERT (module, cm);

    /* idio_debug ("meaning-define: (define %s", name);   */
    /* idio_debug (" %s)\n", e);   */

    if (idio_isa_pair (name)) {
	/*
	 * (define (func arg) ...) => (define func (function (arg) ...))
	 *
	 * NB e is already a list
	 */
	e = idio_list_append2 (IDIO_LIST2 (idio_S_function,
					   IDIO_PAIR_T (name)),
			       e);
	name = IDIO_PAIR_H (name);

	idio_meaning_copy_src_properties (src, e);
    } else {
	if (idio_isa_pair (e)) {
	    e = IDIO_PAIR_H (e);
	    idio_meaning_copy_src_properties (src, e);
	}
    }

    return idio_meaning_assignment (src, name, e, nametree, IDIO_MEANING_DEFINE (IDIO_MEANING_LEXICAL_SCOPE (flags)), cs, cm);
}

static IDIO idio_meaning_define_macro (IDIO src, IDIO name, IDIO e, IDIO nametree, int flags, IDIO cs, IDIO cm)
{
    IDIO_ASSERT (src);
    IDIO_ASSERT (name);
    IDIO_ASSERT (e);
    IDIO_ASSERT (nametree);
    IDIO_ASSERT (cs);
    IDIO_ASSERT (cm);

    IDIO_TYPE_ASSERT (list, nametree);
    IDIO_TYPE_ASSERT (array, cs);
    IDIO_TYPE_ASSERT (module, cm);

    /* idio_debug ("meaning-define-macro:\nname=%s\n", name); */
    /* idio_debug ("e=%s\n", e); */
    /* idio_debug ("src=%s\n", src); */

    /*
     * (define-macro (func arg) ...) => (define-macro func (function (arg) ...))
     */
    if (idio_isa_pair (name)) {
	e = IDIO_LIST3 (idio_S_function,
			IDIO_PAIR_T (name),
			e);
	idio_meaning_copy_src_properties (src, e);

	name = IDIO_PAIR_H (name);

	idio_meaning_copy_src_properties (src, e);
    }

    /*
     * create an expander: (function (x e) (apply proc (pt x)))
     *
     * where proc is (function (arg) ...) from above, ie. e
     */
    IDIO x_sym = idio_symbols_C_intern ("xx");
    IDIO e_sym = idio_symbols_C_intern ("ee");
<<<<<<< HEAD

    IDIO pt_xx = IDIO_LIST2 (idio_S_pt, x_sym);
    idio_meaning_copy_src_properties (src, pt_xx);

    IDIO appl = IDIO_LIST3 (idio_S_apply, e, pt_xx);
    idio_meaning_copy_src_properties (src, appl);

    IDIO expander = IDIO_LIST3 (idio_S_function,
				IDIO_LIST2 (x_sym, e_sym),
				appl);
    idio_meaning_copy_src_properties (src, expander);
=======
    IDIO expander = IDIO_LIST4 (idio_S_function,
				IDIO_LIST2 (x_sym, e_sym),
				idio_string_C ("im_dm"),
				IDIO_LIST3 (idio_S_apply,
					    e,
					    IDIO_LIST2 (idio_S_pt, x_sym)));
>>>>>>> b40672b7

    idio_meaning_copy_src_properties (src, expander);

    /*
     * In general (define-macro a ...) means that "a" is associated
     * with an expander and that expander takes the pt of the
     * expression it is passed, "(a ...)" (ie. it skips over its own
     * name).
     *
     * It happens that people say
     *
     * (define-macro %b ...)
     * (define-macro b %b)
     *
     * (in particular where they are creating an enhanced version of b
     * which may require using the existing b to define itself hence
     * defining some other name, "%b", which can use "b" freely then
     * redefine b to this new version)
     *
     * However, we can't just use the current value of "%b" in
     * (define-macro b %b) as this macro-expander association means we
     * are replacing the nominal definition of a macro with an
     * expander which takes two arguments and the body of which will
     * take the pt of its first argument.  Left alone, expander "b"
     * will take the pt then expander "%b" will take the pt....  "A PT
     * Too Far", one would say, in hindsight and thinking of the big
     * budget movie potential.
     *
     * So catch the case where the value is already an expander.
     */
    if (idio_isa_symbol (e)) {
	IDIO exp = idio_expanderp (e);

	if (idio_S_false != exp) {
	    /*
	     * Another "feature."  At this point in time {exp}'s value
	     * is a pair, ({e} . {CLOS}), and so you might think that
	     * simply supplying the (ultimate) code for {name}, ie (pt
	     * {exp}), ie. {CLOS}, would be enough.
	     *
	     * But no.  By suppling {exp}, which is a pair, we force
	     * the code in expanderp to delay the rewrite of the value
	     * of {name} to {CLOS} until after {name} has nominally
	     * been assigned to in the body of the code during
	     * runtime.  In the meanwhile, we obtain the current value
	     * with idio_module_current_symbol_value_recurse() which
	     * should, of course, exist in the usual way -- probably a
	     * primitive when inside a template.
	     *
	     * Why is this an issue?  Templates, of course!
	     *
	     * If a template comes along and tries to use the value of
	     * {name}, nominally {CLOS}, it'll get into a heap of
	     * trouble because {CLOS} can refer to variables/functions
	     * defined in the normal code.  Which, of course, don't
	     * exist yet as {CLOS} is being run during compilation.
	     *
	     * So, it's a bit of a hack, but by supplying a pair we
	     * can continue to use {name} with its original value in
	     * templates and, as the body of code is run, {name}'s
	     * value will be set to {CLOS} in due course.
	     *
	     *
	     * The canonical example is {let}.  On startup, {let} is
	     * the primitive defined in scm-evaluate.c which is very
	     * basic, PRIM{let}.
	     *
	     * A little later we define a template, {%ext-let},
	     * "extended-let" which supports named lets, which uses a
	     * regular function {check-bindings}.  If we are to use
	     * the resultant closure, {CLOS}, before {check-bindings}
	     * is assigned to during runtime then we are in trouble.
	     *
	     * {%ext-let} will initially be a pair, the generic
	     * expander function defined above, (function (xx ee)
	     * (apply ...)), the same as any other template (see the
	     * comments about "bootstrap" below) and the first use of
	     * it as an expander will recognise this and call
	     * --symbol_value_recurse() to get the value {CLOS}.
	     *
	     * We now define a template {let} to be {%ext-let}.  We
	     * set the expander code's value of {let} to be {ext},
	     * ie. the pair ({%ext-let} . {CLOS}).  The first use of
	     * {let} as an expander will see that the value is a pair
	     * and call --symbol_value_recurse() and get the
	     * value... PRIM{let} -- because that's what {let} is
	     * defined as in the main code (ie. nothing to do with
	     * expanders), no-one has redefined it yet, we're
	     * currently mucking about with templates not defining any
	     * functions.  Subsequent use of {let} as an expander will
	     * get PRIM{let}.
	     *
	     * But don't forget that the return statement here is
	     * returning an assignment (to the pair, (function (xx ee)
	     * (apply ...))) so that during *runtime* we will change
	     * the expander code's value of {let} to the pair -- in
	     * addition, we will have created a new toplevel {let}
	     * shadowing the predef {let} -- which is now fine as it
	     * will be after the definition (and assignment) of
	     * {check-bindings}.  Thereafter, of course,
	     * --symbol_value_recurse() in expanderp will return
	     * toplevel {let}, ie. {CLOS}, rather than the predef
	     * {let}, PRIM{let}.
	     *
	     * Got that?  Good.  My advice?  Don't muck it up as it is
	     * "hard" to debug.
	     */
	    idio_install_expander_source (name, exp, expander);
	    return idio_meaning_assignment (src, name, IDIO_PAIR_H (exp), nametree, IDIO_MEANING_LEXICAL_SCOPE (flags), cs, cm);
	}
    }

    /*
     * XXX define-macro bootstrap
     *
     * We really want the entry in *expander-list* to be some compiled
     * code but we don't know what that code is yet because we have't
     * processed the source code of the expander -- we only invented
     * it a couple of lines above -- let alone compiled it!
     *
     * So, we'll drop the "source" code of the expander into
     * *expander-list* and later, when someone calls expander? for
     * this name we'll notice the value is a pair and do a symbol
     * lookup for the closure that was created via
     * idio_meaning_assignment().
     *
     * As an alternative we could evaluate the source to the expander
     * now and install that code in *expander-list* directly -- but
     * watch out for embedded calls to regular functions defined in
     * the code (see comment above).
     *
     * As a further twist, we really need to embed a call to
     * idio_install_expander in the *object* code too!  When
     * someone in the future loads the object file containing this
     * define-macro who will have called idio_install_expander?
     *
     * In summary: we need the expander in the here and now as someone
     * might use it in the next line of source and we need to embed a
     * call to idio_install_expander in the object code for future
     * users.
     */

    /* idio_debug ("meaning-define-macro: expander=%s\n", expander); */

    IDIO m_a = idio_meaning_assignment (src, name, expander, nametree,
					IDIO_MEANING_NOT_TAILP (IDIO_MEANING_DEFINE (IDIO_MEANING_LEXICAL_SCOPE (flags))),
					cs, cm);

    /* idio_debug ("meaning-define-macro: meaning=%s\n", m_a); */

    idio_install_expander_source (name, expander, expander);

    idio_ai_t mci = idio_codegen_constants_lookup_or_extend (cs, name);
    IDIO fmci = idio_fixnum (mci);

    idio_ai_t gvi = idio_vm_extend_values ();
    IDIO fgvi = idio_fixnum (gvi);

    IDIO ce = idio_thread_current_env ();

    idio_module_set_vci (ce, fmci, fmci);
    idio_module_set_vvi (ce, fmci, fgvi);
    idio_module_set_symbol (name, IDIO_LIST5 (idio_S_toplevel, fmci, fgvi, ce, idio_string_C ("idio_meaning_define_macro")), ce);

    /*
     * Careful!  Evaluate the expander code after we've called
     * idio_module_set_symbol() for the symbol.  For normal code this
     * wouldn't matter but macros are evaluated during compilation.
     */
    idio_evaluate_expander_code (m_a, cs);

    /*
     * NB.  This effectively creates/stores the macro body code a
     * second time *in this instance of the engine*.  When the object
     * code is read in there won't be an instance of the macro body
     * code lying around -- at least not one we can access.
     */

    IDIO r = IDIO_LIST3 (idio_I_EXPANDER, idio_fixnum (mci), m_a);
    /* idio_debug ("idio-meaning-define-macro %s", name); */
    /* idio_debug (" r=%s\n", r); */
    return r;
}

static IDIO idio_meaning_define_infix_operator (IDIO src, IDIO name, IDIO pri, IDIO e, IDIO nametree, int flags, IDIO cs, IDIO cm)
{
    IDIO_ASSERT (src);
    IDIO_ASSERT (name);
    IDIO_ASSERT (pri);
    IDIO_ASSERT (e);
    IDIO_ASSERT (nametree);
    IDIO_ASSERT (cs);
    IDIO_ASSERT (cm);

    IDIO_TYPE_ASSERT (fixnum, pri);
    IDIO_TYPE_ASSERT (list, nametree);
    IDIO_TYPE_ASSERT (array, cs);
    IDIO_TYPE_ASSERT (module, cm);

    /* idio_debug ("define-infix-operator: %s", name); */
    /* idio_debug (" %s\n", e); */

    if (IDIO_FIXNUM_VAL (pri) < 0) {
	/*
	 * Test Case: evaluation-errors/infix-op-negative-priority.idio
	 *
	 * define-infix-operator qqq -300 ...
	 */
	idio_meaning_evaluation_error (src, IDIO_C_FUNC_LOCATION (), "positive priority", pri);

	return idio_S_notreached;
    }

    /*
     * Step 1: find the existing symbol for {name} or create a new one
     */
    idio_ai_t mci = idio_codegen_constants_lookup_or_extend (cs, name);
    IDIO fmci = idio_fixnum (mci);

    idio_ai_t gvi = idio_vm_extend_values ();
    IDIO fgvi = idio_fixnum (gvi);

    idio_module_set_vci (idio_operator_module, fmci, fmci);
    idio_module_set_vvi (idio_operator_module, fmci, fgvi);
    idio_module_set_symbol (name, IDIO_LIST5 (idio_S_toplevel, fmci, fgvi, idio_operator_module, idio_string_C ("idio_meaning_define_infix_operator")), idio_operator_module);

    /*
     * Step 2: rework the expression into some appropriate code and
     * compile
     */
    IDIO m;
    if (idio_isa_symbol (e)) {
	IDIO exp = idio_infix_operatorp (e);
	/*
	 * define-infix-operator X pri Y
	 *
	 * We happen to have the closure for Y, (pt {exp}), in our
	 * hands but when this object code is loaded the compiled
	 * code's value could be anywhere so we should be looking the
	 * value up.
	 */
	if (idio_S_false == exp) {
	    /*
	     * Test Case: evaluation-errors/infix-op-not-an-operator.idio
	     *
	     * define-infix-operator qqq 300 zzz
	     */
	    idio_meaning_evaluation_error (src, IDIO_C_FUNC_LOCATION (), "not an operator", e);

	    return idio_S_notreached;
	}

	IDIO find_module = IDIO_LIST2 (idio_symbols_C_intern ("find-module"),
				       IDIO_LIST2 (idio_S_quote, IDIO_MODULE_NAME (idio_operator_module)));
	idio_meaning_copy_src_properties (src, find_module);

	IDIO sve = IDIO_LIST3 (idio_symbols_C_intern ("symbol-value"),
			       IDIO_LIST2 (idio_S_quote, e),
			       find_module);
	idio_meaning_copy_src_properties (src, sve);

<<<<<<< HEAD
=======
	idio_meaning_copy_src_properties (src, sve);

>>>>>>> b40672b7
	m = idio_meaning (sve, sve, nametree, flags, cs, cm);
    } else {
	/*
	 * define-infix-operator X pri { ... }
	 *
	 * should really be a function definition with args: {op},
	 * {before} and {after}:
	 *
	 * define-infix-operator (X op before after) { ... }
	 */
	IDIO def_args = IDIO_LIST3 (idio_S_op, idio_S_before, idio_S_after);

	IDIO fe = IDIO_LIST4 (idio_S_function,
			      def_args,
			      idio_string_C ("im_dio"),
			      e);

	idio_meaning_copy_src_properties (src, fe);

	m = idio_meaning (fe, fe, nametree, flags, cs, cm);
    }
    IDIO r = IDIO_LIST4 (idio_I_INFIX_OPERATOR, fmci, pri, m);

    /*
     * NB.  idio_evaluate_infix_operator_code will invoke
     * idio_install_infix_operator (see IDIO_A_INFIX_OPERATOR in vm.c).
     */
    IDIO cl = idio_evaluate_infix_operator_code (r, cs);

    /*
     * Step 3: insert the value "live"
     */
    idio_module_set_symbol_value (name, cl, idio_operator_module);

    return r;
}

static IDIO idio_meaning_define_postfix_operator (IDIO src, IDIO name, IDIO pri, IDIO e, IDIO nametree, int flags, IDIO cs, IDIO cm)
{
    IDIO_ASSERT (src);
    IDIO_ASSERT (name);
    IDIO_ASSERT (pri);
    IDIO_ASSERT (e);
    IDIO_ASSERT (nametree);
    IDIO_ASSERT (cs);
    IDIO_ASSERT (cm);

    IDIO_TYPE_ASSERT (fixnum, pri);
    IDIO_TYPE_ASSERT (list, nametree);
    IDIO_TYPE_ASSERT (array, cs);
    IDIO_TYPE_ASSERT (module, cm);

    if (IDIO_FIXNUM_VAL (pri) < 0) {
	/*
	 * Test Case: evaluation-errors/infix-op-negative-priority.idio
	 *
	 * define-infix-operator qqq -300 ...
	 */
	idio_meaning_evaluation_error (src, IDIO_C_FUNC_LOCATION (), "positive priority", pri);

	return idio_S_notreached;
    }

    /*
     * Step 1: find the existing symbol for {name} or create a new one
     */
    idio_ai_t mci = idio_codegen_constants_lookup_or_extend (cs, name);
    IDIO fmci = idio_fixnum (mci);

    idio_ai_t gvi = idio_vm_extend_values ();
    IDIO fgvi = idio_fixnum (gvi);

    idio_module_set_vci (idio_operator_module, fmci, fmci);
    idio_module_set_vvi (idio_operator_module, fmci, fgvi);
    idio_module_set_symbol (name, IDIO_LIST5 (idio_S_toplevel, fmci, fgvi, idio_operator_module, idio_string_C ("idio_meaning_define_postfix_operator")), idio_operator_module);

    /*
     * Step 2: rework the expression into some appropriate code and
     * compile
     */
    IDIO m;
    if (idio_isa_symbol (e)) {
	IDIO exp = idio_postfix_operatorp (e);
	/*
	 * define-postfix-operator X pri Y
	 *
	 * We happen to have the closure for Y, (pt {exp}), in our
	 * hands but when this object code is loaded the compiled
	 * code's value could be anywhere so we should be looking the
	 * value up.
	 */
	if (idio_S_false == exp) {
	    /*
	     * Test Case: evaluation-errors/infix-op-not-an-operator.idio
	     *
	     * define-infix-operator qqq 300 zzz
	     */
	    idio_meaning_evaluation_error (src, IDIO_C_FUNC_LOCATION (), "not an operator", e);

	    return idio_S_notreached;
	}

	IDIO find_module = IDIO_LIST2 (idio_symbols_C_intern ("find-module"),
				       IDIO_LIST2 (idio_S_quote, IDIO_MODULE_NAME (idio_operator_module)));
	idio_meaning_copy_src_properties (src, find_module);

	IDIO sve = IDIO_LIST3 (idio_symbols_C_intern ("symbol-value"),
			       IDIO_LIST2 (idio_S_quote, e),
			       find_module);
	idio_meaning_copy_src_properties (src, sve);

<<<<<<< HEAD
=======
	idio_meaning_copy_src_properties (src, sve);

>>>>>>> b40672b7
	m = idio_meaning (sve, sve, nametree, flags, cs, cm);
    } else {
	/*
	 * define-postfix-operator X pri { ... }
	 *
	 * should really be a function definition with args: {op},
	 * {before} and {after}:
	 *
	 * define-postfix-operator (X op before after) { ... }
	 */
	IDIO def_args = IDIO_LIST3 (idio_S_op, idio_S_before, idio_S_after);

	IDIO fe = IDIO_LIST4 (idio_S_function,
			      def_args,
			      idio_string_C ("im_dpo"),
			      e);

	idio_meaning_copy_src_properties (src, fe);

	m = idio_meaning (fe, fe, nametree, flags, cs, cm);
    }
    IDIO r = IDIO_LIST4 (idio_I_POSTFIX_OPERATOR, fmci, pri, m);

    /*
     * NB.  idio_evaluate_postfix_operator_code will invoke
     * idio_install_postfix_operator (see IDIO_A_POSTFIX_OPERATOR in vm.c).
     */
    IDIO cl = idio_evaluate_postfix_operator_code (r, cs);

    /*
     * Step 3: insert the value "live"
     */
    idio_module_set_symbol_value (name, cl, idio_operator_module);

    return r;
}

static IDIO idio_meaning_define_dynamic (IDIO src, IDIO name, IDIO e, IDIO nametree, int flags, IDIO cs, IDIO cm)
{
    IDIO_ASSERT (src);
    IDIO_ASSERT (name);
    IDIO_ASSERT (e);
    IDIO_ASSERT (nametree);
    IDIO_ASSERT (cs);
    IDIO_ASSERT (cm);

    IDIO_TYPE_ASSERT (symbol, name);
    IDIO_TYPE_ASSERT (list, nametree);
    IDIO_TYPE_ASSERT (array, cs);
    IDIO_TYPE_ASSERT (module, cm);

    if (idio_isa_pair (e)) {
	e = IDIO_PAIR_H (e);
    }

    return idio_meaning_assignment (src, name, e, nametree, IDIO_MEANING_DEFINE (IDIO_MEANING_DYNAMIC_SCOPE (flags)), cs, cm);
}

static IDIO idio_meaning_define_environ (IDIO src, IDIO name, IDIO e, IDIO nametree, int flags, IDIO cs, IDIO cm)
{
    IDIO_ASSERT (src);
    IDIO_ASSERT (name);
    IDIO_ASSERT (e);
    IDIO_ASSERT (nametree);
    IDIO_ASSERT (cs);
    IDIO_ASSERT (cm);

    IDIO_TYPE_ASSERT (symbol, name);
    IDIO_TYPE_ASSERT (list, nametree);
    IDIO_TYPE_ASSERT (array, cs);
    IDIO_TYPE_ASSERT (module, cm);

    if (idio_isa_pair (e)) {
	e = IDIO_PAIR_H (e);
    }

    return idio_meaning_assignment (src, name, e, nametree, IDIO_MEANING_DEFINE (IDIO_MEANING_ENVIRON_SCOPE (flags)), cs, cm);
}

/*
 * A computed variable's value should be a pair, (getter & setter).
 * Either of getter or setter can be #n.
 *
 * We shouldn't have both #n as it wouldn't be much use.
 */
static IDIO idio_meaning_define_computed (IDIO src, IDIO name, IDIO e, IDIO nametree, int flags, IDIO cs, IDIO cm)
{
    IDIO_ASSERT (src);
    IDIO_ASSERT (name);
    IDIO_ASSERT (e);
    IDIO_ASSERT (nametree);
    IDIO_ASSERT (cs);
    IDIO_ASSERT (cm);

    IDIO_TYPE_ASSERT (symbol, name);
    IDIO_TYPE_ASSERT (list, nametree);
    IDIO_TYPE_ASSERT (array, cs);
    IDIO_TYPE_ASSERT (module, cm);

    IDIO getter = idio_S_nil;
    IDIO setter = idio_S_nil;

    if (idio_isa_pair (e)) {
	IDIO val = IDIO_PAIR_H (e);

	if (idio_isa_pair (val)) {
	    getter = IDIO_PAIR_H (val);
	    setter = IDIO_PAIR_HT (val);
	} else {
	    getter = val;
	}
    } else {
	/*
	 * Not sure we can get here as ``e`` is either #n or a list
	 */
	idio_meaning_evaluation_error (src, IDIO_C_FUNC_LOCATION (), "define-computed: no getter/setter", e);

	return idio_S_notreached;
    }

    if (idio_S_nil == getter &&
	idio_S_nil == setter) {
	/*
	 * Test Case: evaluation-errors/define-computed-no-args.idio
	 *
	 * C :$ #n
	 */
	idio_meaning_evaluation_error (src, IDIO_C_FUNC_LOCATION (), "define-computed: no getter/setter", name);

	return idio_S_notreached;
    }

    /*
     * There are no property lists associated with variables so we
     * can't pull the same (set! (proc ...) v) => ((setter proc)
     * ... v) trick as we can with procs.
     *
     * So, to set the actual getter/setter pair, as opposed to setting
     * the variable (which is a call to the setter proc), we need a
     * magic flag for idio_meaning_assignment():
     * IDIO_MEANING_FLAG_DEFINE.  Here, then, this is a re-definition
     * rather than an assignment per se.
     */
    return idio_meaning_assignment (src,
				    name,
				    IDIO_LIST3 (idio_S_pair, getter, setter),
				    nametree,
				    IDIO_MEANING_DEFINE (IDIO_MEANING_COMPUTED_SCOPE (flags)),
				    cs,
				    cm);
}

static IDIO idio_meaning_sequence (IDIO src, IDIO ep, IDIO nametree, int flags, IDIO keyword, IDIO cs, IDIO cm);

static IDIO idio_meanings_single_sequence (IDIO src, IDIO e, IDIO nametree, int flags, IDIO cs, IDIO cm)
{
    IDIO_ASSERT (src);
    IDIO_ASSERT (e);
    IDIO_ASSERT (nametree);
    IDIO_ASSERT (cs);
    IDIO_ASSERT (cm);

    IDIO_TYPE_ASSERT (list, nametree);
    IDIO_TYPE_ASSERT (array, cs);
    IDIO_TYPE_ASSERT (module, cm);

    return idio_meaning (e, e, nametree, flags, cs, cm);
}

static IDIO idio_meanings_multiple_sequence (IDIO src, IDIO e, IDIO ep, IDIO nametree, int flags, IDIO keyword, IDIO cs, IDIO cm)
{
    IDIO_ASSERT (src);
    IDIO_ASSERT (e);
    IDIO_ASSERT (ep);
    IDIO_ASSERT (nametree);
    IDIO_ASSERT (keyword);
    IDIO_ASSERT (cs);
    IDIO_ASSERT (cm);

    IDIO_TYPE_ASSERT (list, nametree);
    IDIO_TYPE_ASSERT (array, cs);
    IDIO_TYPE_ASSERT (module, cm);

    IDIO m = idio_meaning (e, e, nametree, IDIO_MEANING_NOT_TAILP (flags), cs, cm);
    IDIO mp = idio_meaning_sequence (ep, ep, nametree, flags, keyword, cs, cm);

    if (idio_S_and == keyword) {
	return IDIO_LIST3 (idio_I_AND, m, mp);
    } else if (idio_S_or == keyword) {
	return IDIO_LIST3 (idio_I_OR, m, mp);
    } else if (idio_S_begin == keyword) {
	return IDIO_LIST3 (idio_I_BEGIN, m, mp);
    } else {
	/*
	 * Not sure we can get here as it requires developer coding
	 * error.
	 */
	idio_error_C ("unexpected sequence keyword", keyword, IDIO_C_FUNC_LOCATION ());

	return idio_S_notreached;
    }
}

static IDIO idio_meaning_sequence (IDIO src, IDIO ep, IDIO nametree, int flags, IDIO keyword, IDIO cs, IDIO cm)
{
    IDIO_ASSERT (src);
    IDIO_ASSERT (ep);
    IDIO_ASSERT (nametree);
    IDIO_ASSERT (keyword);
    IDIO_ASSERT (cs);
    IDIO_ASSERT (cm);

    IDIO_TYPE_ASSERT (list, nametree);
    IDIO_TYPE_ASSERT (array, cs);
    IDIO_TYPE_ASSERT (module, cm);

    /* idio_debug ("meaning-sequence: %s\n", ep);    */

    if (idio_isa_pair (ep)) {
	IDIO eph = IDIO_PAIR_H (ep);
	IDIO ept = IDIO_PAIR_T (ep);

	if (idio_isa_pair (ept)) {
	    /*
	     * If we have just loaded a file, a sequence can be
	     * "really quite long" and blow C's stack up...  So,
	     * rather than calling
	     * idio_meanings_multiple_sequence() which calls us
	     * which ... we'll have to generate the solution in a
	     * loop.
	     */
	    IDIO c = idio_S_nil;
	    if (idio_S_and == keyword) {
		c = idio_I_AND;
	    } else if (idio_S_or == keyword) {
		c = idio_I_OR;
	    } else if (idio_S_begin == keyword) {
		c = idio_I_BEGIN;
	    } else {
		/*
		 * Not sure we can get here as it requires developer
		 * coding error.
		 */
		idio_error_C ("unexpected sequence keyword", keyword, IDIO_C_FUNC_LOCATION ());

		return idio_S_notreached;
	    }

	    IDIO e = IDIO_PAIR_H (ep);
	    ep = IDIO_PAIR_T (ep);

	    IDIO mp = idio_S_nil;

	    /*
	     * Generate meanings in order (partly so any defined names
	     * come out in order)
	     */
	    for (;;) {
		int seq_flags = IDIO_MEANING_NOT_TAILP (flags);
		if (idio_S_nil == ep) {
		    seq_flags = flags;
		}

		IDIO m = idio_meaning (e, e, nametree, seq_flags, cs, cm);
		mp = idio_pair (m, mp);

		if (idio_S_nil == ep) {
		    break;
		}

		e = IDIO_PAIR_H (ep);
		ep = IDIO_PAIR_T (ep);
	    }

	    /*
	     * now loop over the reversed list of meanings prefixing
	     * AND/OR/BEGIN.
	     */
	    IDIO r = idio_S_nil;
	    for (;idio_S_nil != mp;) {
		r = idio_pair (IDIO_PAIR_H (mp), r);
		mp = IDIO_PAIR_T (mp);
	    }

	    return idio_pair (c, r);
	} else {
	    return idio_meanings_single_sequence (eph, eph, nametree, flags, cs, cm);
	}
    }

    /*
     * We can get here for the x in the bindings of

     * (define (list . x) x)
     */
    return idio_meaning (ep, ep, nametree, flags, cs, cm);
}

static IDIO idio_meaning_fix_abstraction (IDIO src, IDIO ns, IDIO sigstr, IDIO docstr, IDIO ep, IDIO nametree, int flags, IDIO cs, IDIO cm)
{
    IDIO_ASSERT (src);
    IDIO_ASSERT (ns);
    IDIO_ASSERT (sigstr);
    IDIO_ASSERT (docstr);
    IDIO_ASSERT (ep);
    IDIO_ASSERT (nametree);
    IDIO_ASSERT (cs);
    IDIO_ASSERT (cm);

    IDIO_TYPE_ASSERT (list, nametree);
    IDIO_TYPE_ASSERT (array, cs);
    IDIO_TYPE_ASSERT (module, cm);

    size_t arity = idio_list_length (ns);
    IDIO nt2 = idio_meaning_nametree_extend (nametree, ns);

    IDIO mp = idio_meaning_sequence (ep, ep, nt2, IDIO_MEANING_SET_TAILP (flags), idio_S_begin, cs, cm);

    return IDIO_LIST5 (idio_I_FIX_CLOSURE, mp, idio_fixnum (arity), sigstr, docstr);
}

static IDIO idio_meaning_dotted_abstraction (IDIO src, IDIO ns, IDIO n, IDIO sigstr, IDIO docstr, IDIO ep, IDIO nametree, int flags, IDIO cs, IDIO cm)
{
    IDIO_ASSERT (src);
    IDIO_ASSERT (ns);
    IDIO_ASSERT (n);
    IDIO_ASSERT (sigstr);
    IDIO_ASSERT (docstr);
    IDIO_ASSERT (ep);
    IDIO_ASSERT (nametree);
    IDIO_ASSERT (cs);
    IDIO_ASSERT (cm);

    IDIO_TYPE_ASSERT (list, nametree);
    IDIO_TYPE_ASSERT (array, cs);
    IDIO_TYPE_ASSERT (module, cm);

    size_t arity = idio_list_length (ns);
    IDIO nt2 = idio_meaning_nametree_extend (nametree, idio_list_append2 (ns, IDIO_LIST1 (n)));
    IDIO mp = idio_meaning_sequence (ep, ep, nt2, IDIO_MEANING_SET_TAILP (flags), idio_S_begin, cs, cm);

    return IDIO_LIST5 (idio_I_NARY_CLOSURE, mp, idio_fixnum (arity), sigstr, docstr);
}


/*
 * With idio_meaning_rewrite_body* we want to massage the code to support some
 * semantic trickery.

 * The two broad swathes are:
 *
 * 1. multiple function defines in (Scheme: at the start of) the body.
 *
 *    {
 *      define (f) { ... }
 *      define (g) { ... }
 *      ...
 *    }
 *
 *    Here, these two are expected to be self or mutually recursive
 *    (as well as being of local scope) and so the body is rewritten
 *    such that these are letrec definitions (and can safely be
 *    self/mutually recursive) and rest of the the body becomes the
 *    body of the letrec
 *
 *    In Scheme these are only allowed at the start of the body
 *    whereas Idio allows them to appear anywhere in the body and when
 *    one appears we combine them with any immediately following.

 * 2. new variable introductions
 *
 *    a. := (let*)
 *
 *       This is an extension of the letrec mechanism above so that
 *       the remaining body is transformed into a let* of the variable
 *       assignment.
 *
 *    b. :* :~ !* !~
 *
 *       These require a similar transform as the introduction of
 *       (potentially shadowing) environment/dynamic variables
 *       requires that their definitions be removed from the stack at
 *       the end of the body.
 *
 *       Essentially the same as introducing environment/dynamic
 *       variables we can unset them which requires the same
 *       technique.
 *
 * 3. source properties
 *
 *    If we're inventing code snippets then we should make some small
 *    effort to ensure that the source properties of the original code
 *    are propagated to our snippet.  This is especially important
 *    when several of these snippets invoke expanders -- which need to
 *    do much the same themselves!
 */
static IDIO idio_meaning_rewrite_body_letrec (IDIO src, IDIO e);

static IDIO idio_meaning_rewrite_body (IDIO src, IDIO e)
{
    IDIO_ASSERT (src);
    IDIO_ASSERT (e);


    IDIO l = e;

    /* idio_debug ("rewrite-body: %s\n", l);  */

    IDIO r = idio_S_nil;

    for (;;) {
	IDIO cur = idio_S_unspec;
	if (idio_S_nil == l) {
	    break;
	} else if (idio_isa_pair (l) &&
		   idio_isa_pair (IDIO_PAIR_H (l)) &&
		   idio_S_false != idio_expanderp (IDIO_PAIR_HH (l))) {
	    cur = idio_macro_expands (IDIO_PAIR_H (l));
	    idio_meaning_copy_src_properties (IDIO_PAIR_H (l), cur);
	} else {
	    cur = IDIO_PAIR_H (l);
	}

	if (idio_isa_pair (cur) &&
	    idio_S_begin == IDIO_PAIR_H (cur)) {
	    /*  redundant begin */
	    l = idio_list_append2 (IDIO_PAIR_T (cur), IDIO_PAIR_T (l));
	    continue;
	} else if (idio_isa_pair (cur) &&
		   (idio_S_define == IDIO_PAIR_H (cur) ||
		    idio_S_colon_plus == IDIO_PAIR_H (cur))) {
	    /* :+ or define -> letrec */

	    r = idio_pair (idio_meaning_rewrite_body_letrec (l, l), r);
	    break;
	} else if (idio_isa_pair (cur) &&
		   idio_S_colon_eq == IDIO_PAIR_H (cur)) {
	    /* := -> let* */

	    /*
	     * At this point we have:
	     *
	     * l	~ ((:= name value-expr) ...)
	     * cur	~ (:= name value-expr)
	     * (pt cur)	~ (name value-expr)
	     * (pt l)	~ ... representing subsequent expressions
	     *
	     * we can rewrite as:
	     *
	     * (let ((name value-expr))
	     *      (begin
	     *        ...
	     *        ))
	     *
	     * where we can recurse on ..., which is now the body of
	     * our (let)
	     */

	    IDIO body = idio_meaning_rewrite_body (cur, IDIO_PAIR_T (l));
	    if (idio_S_nil != r) {
		r = idio_list_reverse (r);
	    }

	    if (idio_S_nil == body) {
		/*
		 * What if {value-expr} has side-effects?
		 */
		fprintf (stderr, "imrb :=	OPT: empty body for let => no eval of {value-expr}\n");
		return r;
	    }

	    IDIO body_sequence = idio_list_append2 (IDIO_LIST1 (idio_S_begin), body);
	    idio_meaning_copy_src_properties (IDIO_PAIR_H (body), body_sequence);

	    /*
	     * binding == (pt cur) ~ (name value-expr)
	     *
	     * we should have gotten an evaluation error in
	     * idio_meaning() if value-expr was not supplied so I think we
	     * can just dive in
	     */
	    IDIO binding = IDIO_PAIR_T (cur);
	    IDIO value_expr = IDIO_PAIR_HT (binding);
	    if (idio_isa_pair (value_expr)) {
		/*
		 * name := value-expr
		 *
		 * where {value-expr} might be some complex
		 * expression, eg.
		 *
		 * a := pair 1 2
		 *
		 * at this point (pair 1 2) does not have any source
		 * properties -- because it was read as part of the
		 * larger declaration statement -- which will make it
		 * hard to diagnose any issues when the {value-expr}
		 * is evaluated later, so let's add some.
		 */
		idio_meaning_copy_src_properties (cur, value_expr);
	    }

	    IDIO r_cur = IDIO_LIST3 (idio_S_let,
				     IDIO_LIST1 (binding),
				     body_sequence);

	    idio_meaning_copy_src_properties (cur, r_cur);

	    r = idio_list_append2 (r, IDIO_LIST1 (r_cur));
	    return r;
	} else if (idio_isa_pair (cur) &&
		   idio_S_colon_star == IDIO_PAIR_H (cur)) {
	    /* :* -> environ-let */

	    /*
	     * See commentary in := above
	     */
	    IDIO body = idio_meaning_rewrite_body (cur, IDIO_PAIR_T (l));
	    if (idio_S_nil != r) {
		r = idio_list_reverse (r);
	    }

	    if (idio_S_nil == body) {
		fprintf (stderr, "imrb :*	OPT: empty body for environ-let => no eval of {value-expr}\n");
		return r;
	    }

	    IDIO body_sequence = idio_list_append2 (IDIO_LIST1 (idio_S_begin), body);
	    idio_meaning_copy_src_properties (IDIO_PAIR_H (body), body_sequence);

	    IDIO binding = IDIO_PAIR_T (cur);
	    IDIO value_expr = IDIO_PAIR_HT (binding);
	    if (idio_isa_pair (value_expr)) {
		idio_meaning_copy_src_properties (cur, value_expr);
	    }

	    IDIO r_cur = IDIO_LIST3 (idio_S_environ_let,
				     binding,
				     body_sequence);
	    idio_meaning_copy_src_properties (cur, r_cur);

	    r = idio_list_append2 (r, IDIO_LIST1 (r_cur));
	    return r;
	} else if (idio_isa_pair (cur) &&
		   idio_S_excl_star == IDIO_PAIR_H (cur)) {
	    /* !* -> environ-unset */

	    /*
	     * See commentary in := above
	     */
	    IDIO body = idio_meaning_rewrite_body (IDIO_PAIR_T (l), IDIO_PAIR_T (l));
	    if (idio_S_nil != r) {
		r = idio_list_reverse (r);
	    }

	    if (idio_S_nil == body) {
		fprintf (stderr, "imrb !*	OPT: empty body for environ-unset\n");
		return r;
	    }

	    IDIO body_sequence = idio_list_append2 (IDIO_LIST1 (idio_S_begin), body);
	    idio_meaning_copy_src_properties (IDIO_PAIR_H (body), body_sequence);

	    IDIO r_cur = IDIO_LIST3 (idio_S_environ_unset,
				     IDIO_PAIR_HT (cur),
				     body_sequence);
	    idio_meaning_copy_src_properties (cur, r_cur);

	    r = idio_list_append2 (r, IDIO_LIST1 (r_cur));
	    return r;
	} else if (idio_isa_pair (cur) &&
		   idio_S_colon_tilde == IDIO_PAIR_H (cur)) {
	    /* :~ -> dynamic-let */

	    /*
	     * See commentary in := above
	     */
	    IDIO body = idio_meaning_rewrite_body (IDIO_PAIR_T (l), IDIO_PAIR_T (l));
	    if (idio_S_nil != r) {
		r = idio_list_reverse (r);
	    }

	    if (idio_S_nil == body) {
		fprintf (stderr, "imrb :~	OPT: empty body for dynamic-let => no eval of {value-expr}\n");
		return r;
	    }

	    IDIO body_sequence = idio_list_append2 (IDIO_LIST1 (idio_S_begin), body);
	    idio_meaning_copy_src_properties (IDIO_PAIR_H (body), body_sequence);

	    IDIO binding = IDIO_PAIR_T (cur);
	    IDIO value_expr = IDIO_PAIR_HT (binding);
	    if (idio_isa_pair (value_expr)) {
		idio_meaning_copy_src_properties (cur, value_expr);
	    }

	    IDIO r_cur = IDIO_LIST3 (idio_S_dynamic_let,
				     binding,
				     body_sequence);
	    idio_meaning_copy_src_properties (cur, r_cur);

	    r = idio_list_append2 (r, IDIO_LIST1 (r_cur));
	    return r;
	} else if (idio_isa_pair (cur) &&
		   idio_S_excl_tilde == IDIO_PAIR_H (cur)) {
	    /* !~ -> dynamic-unset */

	    /*
	     * See commentary in := above
	     */
	    IDIO body = idio_meaning_rewrite_body (IDIO_PAIR_T (l), IDIO_PAIR_T (l));
	    if (idio_S_nil != r) {
		r = idio_list_reverse (r);
	    }

	    if (idio_S_nil == body) {
		fprintf (stderr, "imrb !~	OPT: empty body for dynamic-unset => no eval of {value-expr}\n");
		return r;
	    }

	    IDIO body_sequence = idio_list_append2 (IDIO_LIST1 (idio_S_begin), body);
	    idio_meaning_copy_src_properties (IDIO_PAIR_H (body), body_sequence);

	    IDIO r_cur = IDIO_LIST3 (idio_S_dynamic_unset,
				     IDIO_PAIR_HT (cur),
				     body_sequence);
	    idio_meaning_copy_src_properties (cur, r_cur);

	    r = idio_list_append2 (r, IDIO_LIST1 (r_cur));
	    return r;
	} else if (idio_isa_pair (cur) &&
		   idio_S_define_macro == IDIO_PAIR_H (cur)) {
	    /* internal define-macro */

	    /*
	     * Test Case: evaluation-errors/internal-define-macro.idio
	     *
	     * {
	     *   define-macro (bar) {
	     *     #T{ 1 }
	     *   }
	     * }
	     */
	    idio_meaning_evaluation_error (cur, IDIO_C_FUNC_LOCATION (), "internal define-macro", cur);

	    return idio_S_notreached;
	} else {
	    /* body proper */
	    r = idio_pair (cur, r);
	    l = IDIO_PAIR_T (l);
	    continue;
	}
    }

    return idio_list_reverse (r);
}

/*
 * In idio_meaning_rewrite_body_letrec() we're looking to accumulate a
 * sequence of :+ (ie. letrec) statements into {defs} and when we find
 * the first "anything else" statement we'll unbundle {defs} into a
 * {letrec} with "anything else" and subsequent expressions as the
 * body of the {letrec}.
 *
 * Each element of {defs] is the (name value-expr) tuple we would
 * expect.
 */
static IDIO idio_meaning_rewrite_body_letrec (IDIO src, IDIO e)
{
    IDIO_ASSERT (src);
    IDIO_ASSERT (e);


    IDIO l = e;
    IDIO defs = idio_S_nil;

    /* idio_debug ("rewrite-body-letrec: %s\n", l); */
    /* idio_debug ("rewrite-body-letrec: src=%s\n", src); */

    for (;;) {
	IDIO cur = idio_S_unspec;
	if (idio_S_nil == l) {
	    /* idio_debug ("e=%s\n", e); */
	    /*
	     * Test Case: evaluation-errors/letrec-empty-body.idio
	     *
	     * {
	     *   bar :+ "foo"
	     *
	     * }
	     *
	     *
	     * NB The point is that there is nothing else in the block
	     * after the creation of {bar}, so there is no "body" for
	     * the (generated) letrec of {bar}.
	     *
	     * Regardless of whether {bar} is a (faintly) pointless
	     * sort of letrec, notably not involving a function.
	     *
	     * There's an argument that it could be optimised away (if
	     * the value-expression has no side-effects, etc.).
	     */
	    if (idio_isa_pair (src)) {
		idio_meaning_evaluation_error (IDIO_PAIR_H (src), IDIO_C_FUNC_LOCATION (), "letrec: empty body", l);
	    } else {
		idio_meaning_evaluation_error (src, IDIO_C_FUNC_LOCATION (), "letrec: empty body", l);
	    }

	    return idio_S_notreached;
	} else if (idio_isa_pair (l) &&
		   idio_isa_pair (IDIO_PAIR_H (l)) &&
		   idio_S_false != idio_expanderp (IDIO_PAIR_HH (l))) {
	    cur = idio_macro_expands (IDIO_PAIR_H (l));
	    idio_meaning_copy_src_properties (IDIO_PAIR_H (l), cur);
	} else {
	    cur = IDIO_PAIR_H (l);
	}

	if (idio_isa_pair (cur) &&
	    idio_S_begin == IDIO_PAIR_H (cur)) {
	    /*  redundant begin */
	    l = idio_list_append2 (IDIO_PAIR_T (cur), IDIO_PAIR_T (l));
	    continue;
	} else if (idio_isa_pair (cur) &&
		   (idio_S_define == IDIO_PAIR_H (cur) ||
		    idio_S_colon_plus == IDIO_PAIR_H (cur))) {

	    /*
	     * cur	~ (define (name arg) ...)
	     * cur	~ (:+ name value-expr)
	     */
	    IDIO bindings = IDIO_PAIR_HT (cur);
	    IDIO form = idio_S_unspec;

	    if (idio_isa_pair (bindings)) {
		/*
		 * (define (name args) ...)
		 *
		 * (name (function (args) ...))
		 */
<<<<<<< HEAD
		IDIO fn = idio_list_append2 (IDIO_LIST2 (idio_S_function,
							 IDIO_PAIR_T (bindings)),
=======
		IDIO fn = idio_list_append2 (IDIO_LIST3 (idio_S_function,
							 IDIO_PAIR_T (bindings),
							 idio_string_C ("im_rbl :+")),
>>>>>>> b40672b7
					     IDIO_PAIR_TT (cur));
		idio_meaning_copy_src_properties (cur, fn);

		form = IDIO_LIST2 (IDIO_PAIR_H (bindings), fn);
	    } else {
		/*
		 * (:+ name value-expr)
		 *
		 * (name value-expr)
		 */
		form = IDIO_PAIR_T (cur);

		/*
		 * Copy the source properties to {value-expr}
		 */
		idio_meaning_copy_src_properties (cur, IDIO_PAIR_HT (form));
	    }
	    defs = idio_pair (form, defs);
	    l = IDIO_PAIR_T (l);
	    continue;
	} else if (idio_isa_pair (cur) &&
		   idio_S_define_macro == IDIO_PAIR_H (cur)) {
	    /* internal define-macro */
	    /*
	     * Test Case: (nominally) evaluation-errors/letrec-internal-define-macro.idio
	     *
	     * bar :+ define-macro (baz) { #T{ 1 } }
	     *
	     * XXX I can't get this to trigger the error
	     */
	    idio_meaning_evaluation_error (cur, IDIO_C_FUNC_LOCATION (), "letrec: internal define-macro", cur);

	    return idio_S_notreached;
	} else {
	    /* body proper */
	    l = idio_meaning_rewrite_body (l, l);
	    idio_meaning_copy_src_properties (IDIO_PAIR_H (src), l);

	    /* idio_debug ("irb-letrec: body: l %s\n", l);  */

	    if (idio_S_nil == defs) {
		return l;
	    } else {
		/*
		 * poor man's letrec*
		 *
		 * We are aiming for:
		 *
		 * {
		 *   v1 :+ a1
		 *   v2 :+ a2
		 *   body
		 * }
		 *
		 * to become
		 *
		 * (let ((v1 #f)
		 *	 (v2 #f))
		 *   (set! v1 a1)
		 *   (set1 v2 a2)
		 *   body)
		 *
		 * but we return it as a list of one, ((let
		 * ... body)), so that idio_meaning_sequence will
		 * re-read the first element in the list and interpret
		 * it as the expander "let"
		 *
		 * NB Leave defs reversed as creating the
		 * bindings/assignments will implicitly re-order them
		 */
		IDIO bindings = idio_S_nil;
		IDIO ns = idio_list_map_ph (defs);
		while (idio_S_nil != ns) {
		    bindings = idio_pair (IDIO_LIST2 (IDIO_PAIR_H (ns), idio_S_false), bindings);
		    ns = IDIO_PAIR_T (ns);
		}
		IDIO body = idio_S_nil;
		IDIO vs = defs;
		while (idio_S_nil != vs) {
		    /*
		     * Remember {vs} (ie. {defs}) is the list of
		     * tuples
		     *
		     * ((v1 a1) (v2 a2))
		     *
		     * so that (ph vs) is (v1 a1) and therefore
		     *
		     * (append (set!) (v1 a1))
		     *
		     * gives us the desired
		     *
		     * (set! v1 a1)
		     *
		     * and that as we walk down {vs} we'll get a
		     * (reversed) list of assignments in {body}
		     *
		     * ((set! v2 a2)
		     *  (set! v1 a1))
		     */
		    IDIO assign = idio_list_append2 (IDIO_LIST1 (idio_S_set), IDIO_PAIR_H (vs));
		    body = idio_list_append2 (IDIO_LIST1 (assign), body);
		    vs = IDIO_PAIR_T (vs);
		}
		body = idio_list_append2 (body, l);

		IDIO let = idio_list_append2 (IDIO_LIST2 (idio_S_let, bindings), body);
		idio_meaning_copy_src_properties (IDIO_PAIR_H (src), let);

		return let;
	    }
	}
    }
}

static IDIO idio_meaning_abstraction (IDIO src, IDIO nns, IDIO docstr, IDIO ep, IDIO nametree, int flags, IDIO cs, IDIO cm)
{
    IDIO_ASSERT (src);
    IDIO_ASSERT (nns);
    IDIO_ASSERT (docstr);
    IDIO_ASSERT (ep);
    IDIO_ASSERT (nametree);
    IDIO_ASSERT (cs);
    IDIO_ASSERT (cm);

    IDIO_TYPE_ASSERT (list, nametree);
    IDIO_TYPE_ASSERT (array, cs);
    IDIO_TYPE_ASSERT (module, cm);

    ep = idio_meaning_rewrite_body (ep, ep);
    idio_meaning_copy_src_properties (src, ep);

    IDIO ns = nns;
    IDIO regular = idio_S_nil;

    /*
     * signature string: (a b) -> "(a b)" and we don't want the parens
     */
    char *sigstr_C = idio_display_string (nns);
    IDIO sigstr = idio_S_nil;
    if ('(' == *sigstr_C) {
	size_t blen = strlen (sigstr_C);

	if (blen < 2) {
	    /*
	     * Test Case: ??
	     *
	     * Not sure we can generate this as it requires that
	     * ``idio_display_string (nns)`` return the representation
	     * of an empty list of args (``()``) as less than 2
	     * characters.
	     */
	    idio_meaning_evaluation_error (src, IDIO_C_FUNC_LOCATION (), "invalid sigstr", nns);

	    return idio_S_notreached;
	}
	sigstr = idio_string_C_len (sigstr_C + 1, blen -2);
    }
    free (sigstr_C);

    for (;;) {
	if (idio_isa_pair (ns))  {
	    regular = idio_pair (IDIO_PAIR_H (ns), regular);
	    ns = IDIO_PAIR_T (ns);
	} else if (idio_S_nil == ns) {
	    return idio_meaning_fix_abstraction (src, nns, sigstr, docstr, ep, nametree, flags, cs, cm);
	} else {
	    return idio_meaning_dotted_abstraction (src, idio_list_reverse (regular), ns, sigstr, docstr, ep, nametree, flags, cs, cm);
	}
    }

    /*
     * Shouldn't get here...
     */
    idio_error_C ("meaning-abstraction", IDIO_LIST2 (nns, ep), IDIO_C_FUNC_LOCATION ());

    return idio_S_notreached;
}

static IDIO idio_meaning_block (IDIO src, IDIO es, IDIO nametree, int flags, IDIO cs, IDIO cm)
{
    IDIO_ASSERT (src);
    IDIO_ASSERT (es);
    IDIO_ASSERT (nametree);
    IDIO_ASSERT (cs);
    IDIO_ASSERT (cm);

    IDIO_TYPE_ASSERT (list, nametree);
    IDIO_TYPE_ASSERT (array, cs);
    IDIO_TYPE_ASSERT (module, cm);

    es = idio_meaning_rewrite_body (es, es);
    idio_meaning_copy_src_properties (src, es);

    return idio_meaning_sequence (es, es, nametree, flags, idio_S_begin, cs, cm);
}

static IDIO idio_meanings (IDIO src, IDIO es, IDIO nametree, size_t size, int flags, IDIO cs, IDIO cm);

static IDIO idio_meaning_some_arguments (IDIO src, IDIO e, IDIO es, IDIO nametree, size_t size, int flags, IDIO cs, IDIO cm)
{
    IDIO_ASSERT (src);
    IDIO_ASSERT (e);
    IDIO_ASSERT (es);
    IDIO_ASSERT (nametree);
    IDIO_ASSERT (cs);
    IDIO_ASSERT (cm);

    IDIO_TYPE_ASSERT (list, nametree);
    IDIO_TYPE_ASSERT (array, cs);
    IDIO_TYPE_ASSERT (module, cm);

    IDIO m = idio_meaning (e, e, nametree, IDIO_MEANING_NOT_TAILP (flags), cs, cm);
    IDIO ms = idio_meanings (es, es, nametree, size, flags, cs, cm);
    size_t rank = size - (idio_list_length (es) + 1);

    return IDIO_LIST4 (idio_I_STORE_ARGUMENT, m, ms, idio_fixnum (rank));
}

static IDIO idio_meaning_no_argument (IDIO src, IDIO nametree, size_t size, int flags)
{
    IDIO_ASSERT (src);
    IDIO_ASSERT (nametree);

    IDIO_TYPE_ASSERT (list, nametree);

    return IDIO_LIST2 (idio_I_ALLOCATE_FRAME, idio_fixnum (size));
}

static IDIO idio_meanings (IDIO src, IDIO es, IDIO nametree, size_t size, int flags, IDIO cs, IDIO cm)
{
    IDIO_ASSERT (src);
    IDIO_ASSERT (es);
    IDIO_ASSERT (nametree);
    IDIO_ASSERT (cs);
    IDIO_ASSERT (cm);

    IDIO_TYPE_ASSERT (list, nametree);
    IDIO_TYPE_ASSERT (array, cs);
    IDIO_TYPE_ASSERT (module, cm);

    if (idio_isa_pair (es)) {
	return idio_meaning_some_arguments (IDIO_PAIR_H (es), IDIO_PAIR_H (es), IDIO_PAIR_T (es), nametree, size, flags, cs, cm);
    } else {
	return idio_meaning_no_argument (src, nametree, size, flags);
    }
}

static IDIO idio_meaning_fix_closed_application (IDIO src, IDIO ns, IDIO body, IDIO es, IDIO nametree, int flags, IDIO cs, IDIO cm)
{
    IDIO_ASSERT (src);
    IDIO_ASSERT (ns);
    IDIO_ASSERT (body);
    IDIO_ASSERT (es);
    IDIO_ASSERT (nametree);
    IDIO_ASSERT (cs);
    IDIO_ASSERT (cm);

    IDIO_TYPE_ASSERT (list, nametree);
    IDIO_TYPE_ASSERT (array, cs);
    IDIO_TYPE_ASSERT (module, cm);

    body = idio_meaning_rewrite_body (body, body);
    idio_meaning_copy_src_properties (src, body);

    IDIO ms = idio_meanings (es, es, nametree, idio_list_length (es), IDIO_MEANING_NOT_TAILP (flags), cs, cm);
    IDIO nt2 = idio_meaning_nametree_extend (nametree, ns);
    IDIO mbody = idio_meaning_sequence (body, body, nt2, flags, idio_S_begin, cs, cm);

    if (IDIO_MEANING_IS_TAILP (flags)) {
	return IDIO_LIST3 (idio_I_TR_FIX_LET, ms, mbody);
    } else {
	return IDIO_LIST3 (idio_I_FIX_LET, ms, mbody);
    }
}

static IDIO idio_meaning_dotteds (IDIO src, IDIO es, IDIO nametree, size_t size, size_t arity, int flags, IDIO cs, IDIO cm);

static IDIO idio_meaning_some_dotted_arguments (IDIO src, IDIO e, IDIO es, IDIO nametree, size_t size, size_t arity, int flags, IDIO cs, IDIO cm)
{
    IDIO_ASSERT (src);
    IDIO_ASSERT (e);
    IDIO_ASSERT (es);
    IDIO_ASSERT (nametree);
    IDIO_ASSERT (cs);
    IDIO_ASSERT (cm);

    IDIO_TYPE_ASSERT (list, nametree);
    IDIO_TYPE_ASSERT (array, cs);
    IDIO_TYPE_ASSERT (module, cm);

    IDIO m = idio_meaning (e, e, nametree, IDIO_MEANING_NOT_TAILP (flags), cs, cm);
    IDIO ms = idio_meaning_dotteds (es, es, nametree, size, arity, flags, cs, cm);
    size_t rank = size - (idio_list_length (es) + 1);

    if (rank < arity) {
	return IDIO_LIST4 (idio_I_STORE_ARGUMENT, m, ms, idio_fixnum (rank));
    } else {
	return IDIO_LIST4 (idio_I_CONS_ARGUMENT, m, ms, idio_fixnum (arity));
    }
}

static IDIO idio_meaning_no_dotted_argument (IDIO src, IDIO nametree, size_t size, size_t arity, int flags)
{
    IDIO_ASSERT (src);
    IDIO_ASSERT (nametree);

    IDIO_TYPE_ASSERT (list, nametree);

    return IDIO_LIST2 (idio_I_ALLOCATE_FRAME, idio_fixnum (arity));
}

static IDIO idio_meaning_dotteds (IDIO src, IDIO es, IDIO nametree, size_t size, size_t arity, int flags, IDIO cs, IDIO cm)
{
    IDIO_ASSERT (src);
    IDIO_ASSERT (es);
    IDIO_ASSERT (nametree);
    IDIO_ASSERT (cs);
    IDIO_ASSERT (cm);

    IDIO_TYPE_ASSERT (list, nametree);
    IDIO_TYPE_ASSERT (array, cs);
    IDIO_TYPE_ASSERT (module, cm);

    if (idio_isa_pair (es)) {
	return idio_meaning_some_dotted_arguments (IDIO_PAIR_H (es), IDIO_PAIR_H (es), IDIO_PAIR_T (es), nametree, size, arity, flags, cs, cm);
    } else {
	return idio_meaning_no_dotted_argument (src, nametree, size, arity, flags);
    }
}

static IDIO idio_meaning_dotted_closed_application (IDIO src, IDIO ns, IDIO n, IDIO body, IDIO es, IDIO nametree, int flags, IDIO cs, IDIO cm)
{
    IDIO_ASSERT (src);
    IDIO_ASSERT (ns);
    IDIO_ASSERT (n);
    IDIO_ASSERT (body);
    IDIO_ASSERT (es);
    IDIO_ASSERT (nametree);
    IDIO_ASSERT (cs);
    IDIO_ASSERT (cm);

    IDIO_TYPE_ASSERT (list, nametree);
    IDIO_TYPE_ASSERT (array, cs);
    IDIO_TYPE_ASSERT (module, cm);

    IDIO ms = idio_meaning_dotteds (es, es, nametree, idio_list_length (es), idio_list_length (ns), IDIO_MEANING_NOT_TAILP (flags), cs, cm);
    IDIO nt2 = idio_meaning_nametree_extend (nametree, idio_list_append2 (ns, IDIO_LIST1 (n)));
    IDIO mbody = idio_meaning_sequence (body, body, nt2, flags, idio_S_begin, cs, cm);

    if (IDIO_MEANING_IS_TAILP (flags)) {
	return IDIO_LIST3 (idio_I_TR_FIX_LET, ms, mbody);
    } else {
	return IDIO_LIST3 (idio_I_FIX_LET, ms, mbody);
    }
}

static IDIO idio_meaning_closed_application (IDIO src, IDIO e, IDIO ees, IDIO nametree, int flags, IDIO cs, IDIO cm)
{
    IDIO_ASSERT (src);
    IDIO_ASSERT (e);
    IDIO_ASSERT (ees);
    IDIO_ASSERT (nametree);
    IDIO_ASSERT (cs);
    IDIO_ASSERT (cm);

    IDIO_TYPE_ASSERT (list, nametree);
    IDIO_TYPE_ASSERT (array, cs);
    IDIO_TYPE_ASSERT (module, cm);

    /* idio_debug ("meaning-closed-application: %s\n", e); */

    /*
     * ((function ...) args)
     *
     * therefore (ph e) == 'function
     */
    IDIO et = IDIO_PAIR_T (e);

    IDIO nns = IDIO_PAIR_H (et);
    IDIO ns = nns;
    IDIO es = ees;
    IDIO regular = idio_S_nil;

    for (;;) {
	if (idio_isa_pair (ns)) {
	    if (idio_isa_pair (es)) {
		regular = idio_pair (IDIO_PAIR_H (ns), regular);
		ns = IDIO_PAIR_T (ns);
		es = IDIO_PAIR_T (es);
	    } else {
		/*
		 * Test Cases: evaluation-errors/closed-function-not-enough-args-{0,1}.idio
		 *
		 * ((function (x) x) )
		 * (function (x y) x) 1
		 *
		 * XXX Note that in the first case we must wrap the
		 * putative ``func-defn args`` in parens otherwise
		 * we're simply writing ``func-defn`` which defines
		 * and immediately throws away the function.
		 *
		 * In the second case the system can see there's an arg!
		 */
		idio_meaning_evaluation_error (src, IDIO_C_FUNC_LOCATION (), "closed function: not enough arguments", IDIO_LIST2 (nns, ees));

		return idio_S_notreached;
	    }
	} else if (idio_S_nil == ns) {
	    if (idio_S_nil == es) {
		return idio_meaning_fix_closed_application (src, nns, IDIO_PAIR_T (et), ees, nametree, flags, cs, cm);
	    } else {
		/*
		 * Test Case: evaluation-errors/closed-function-too-many-args-{0,1}.idio
		 *
		 * (function () 1) 2
		 * (function (x) x) 1 2
		 */
		idio_meaning_evaluation_error (src, IDIO_C_FUNC_LOCATION (), "closed function: too many arguments", IDIO_LIST2 (nns, ees));

		return idio_S_notreached;
	    }
	} else {
	    return idio_meaning_dotted_closed_application (src, idio_list_reverse (regular), ns, IDIO_PAIR_T (et), ees, nametree, flags, cs, cm);
	}
    }

    /*
     * Can we get here?
     */

    idio_error_C ("meaning-closed-application", IDIO_LIST2 (e, ees), IDIO_C_FUNC_LOCATION ());

    return idio_S_notreached;
}

static IDIO idio_meaning_regular_application (IDIO src, IDIO e, IDIO es, IDIO nametree, int flags, IDIO cs, IDIO cm);

static IDIO idio_meaning_primitive_application (IDIO src, IDIO e, IDIO es, IDIO nametree, int flags, size_t arity, IDIO index, IDIO cs, IDIO cm)
{
    IDIO_ASSERT (src);
    IDIO_ASSERT (e);
    IDIO_ASSERT (es);
    IDIO_ASSERT (nametree);
    IDIO_ASSERT (index);
    IDIO_ASSERT (cs);
    IDIO_ASSERT (cm);

    IDIO_TYPE_ASSERT (symbol, e);
    IDIO_TYPE_ASSERT (list, es);
    IDIO_TYPE_ASSERT (list, nametree);
    IDIO_TYPE_ASSERT (fixnum, index);
    IDIO_TYPE_ASSERT (array, cs);
    IDIO_TYPE_ASSERT (module, cm);

    /*
     * Of these IDIO_A_PRIMCALL1_SET_CUR_MOD *must* be a specialized
     * primitive call because it must be called "inline", ie. not in
     * the context of a regular Idio FUNCTION_INVOKE.
     *
     * If you allow the latter then IDIO_THREAD_ENV() is
     * saved/restored around the call which defeats the point in it
     * trying to alter IDIO_THREAD_ENV().
     *
     * Everything will remain permanently in the main Idio module.
     */

    /*
     * Yuk!  Data in two places problem.

     * For regular function calls the duty cycle is to evaluate all
     * the arguments, pushing them onto the stack, create a frame, pop
     * the arguments off the stack into the frame, evaluate the
     * functional argument and push the resultant function in a
     * register then call FUNCTION_INVOKE or FUNCTION_GOTO.

     * For our hand-crafted primitives written in C we know they take
     * a small number (three or fewer, probably) arguments and that
     * mechanically we're going to end up with a call to the
     * primitive's C function with those three or fewer arguments.  We
     * must be able to save some time.

     * We can accelerate fixed-arity primitive calls which, rather
     * than allocating frames on the stack, can just call the
     * primitive function with the contents of the VM registers
     * directly.  Better yet, we can accelerate some of them by having
     * a dedicated VM instruction thus avoiding having to pass the
     * index of the primitive at all.

     * However, if we leave the decision as to which calls to
     * accelerate to the compiler then the compiler must be able to
     * fall back to the general function call evaluator,
     * idio_meaning_regular_application().  Which is very complex.

     * For us to do it here we must know which primitive calls the VM
     * is capable of specializing which is knowledge that our
     * strongly-held pure encapsulation beliefs say we shouldn't have.

     * There must be a better way...but in the meanwhile it's much
     * less code for us to check the specialization here.
     */

    IDIO primdata = idio_vm_values_ref (IDIO_FIXNUM_VAL (index));

    if (IDIO_PRIMITIVE_VARARGS (primdata)) {
	/*
	 * only a full function call protocol can cope with varargs!
	 */
	return idio_meaning_regular_application (e, e, es, nametree, flags, cs, cm);
    } else {
	char *name = IDIO_PRIMITIVE_NAME (primdata);

	switch (arity) {
	case 0:
	    {
		if (IDIO_STREQP (name, "read")) {
		    return IDIO_LIST2 (idio_I_PRIMCALL0, idio_fixnum (IDIO_A_PRIMCALL0_READ));
		} else if (IDIO_STREQP (name, "newline")) {
		    return IDIO_LIST2 (idio_I_PRIMCALL0, idio_fixnum (IDIO_A_PRIMCALL0_NEWLINE));
		} else {
		    break;
		}
	    }
	    break;
	case 1:
	    {
		IDIO m1 = idio_meaning (IDIO_PAIR_H (es), IDIO_PAIR_H (es), nametree, IDIO_MEANING_NOT_TAILP (flags), cs, cm);

		if (IDIO_STREQP (name, "ph")) {
		    return IDIO_LIST3 (idio_I_PRIMCALL1, idio_fixnum (IDIO_A_PRIMCALL1_HEAD), m1);
		} else if (IDIO_STREQP (name, "pt")) {
		    return IDIO_LIST3 (idio_I_PRIMCALL1, idio_fixnum (IDIO_A_PRIMCALL1_TAIL), m1);
		} else if (IDIO_STREQP (name, "pair?")) {
		    return IDIO_LIST3 (idio_I_PRIMCALL1, idio_fixnum (IDIO_A_PRIMCALL1_PAIRP), m1);
		} else if (IDIO_STREQP (name, "symbol?")) {
		    return IDIO_LIST3 (idio_I_PRIMCALL1, idio_fixnum (IDIO_A_PRIMCALL1_SYMBOLP), m1);
		} else if (IDIO_STREQP (name, "display")) {
		    return IDIO_LIST3 (idio_I_PRIMCALL1, idio_fixnum (IDIO_A_PRIMCALL1_DISPLAY), m1);
		} else if (IDIO_STREQP (name, "primitive?")) {
		    return IDIO_LIST3 (idio_I_PRIMCALL1, idio_fixnum (IDIO_A_PRIMCALL1_PRIMITIVEP), m1);
		} else if (IDIO_STREQP (name, "null?")) {
		    return IDIO_LIST3 (idio_I_PRIMCALL1, idio_fixnum (IDIO_A_PRIMCALL1_NULLP), m1);
		} else if (IDIO_STREQP (name, "continuation?")) {
		    return IDIO_LIST3 (idio_I_PRIMCALL1, idio_fixnum (IDIO_A_PRIMCALL1_CONTINUATIONP), m1);
		} else if (IDIO_STREQP (name, "eof?")) {
		    return IDIO_LIST3 (idio_I_PRIMCALL1, idio_fixnum (IDIO_A_PRIMCALL1_EOFP), m1);
		} else if (IDIO_STREQP (name, "%set-current-module!")) {
		    return IDIO_LIST3 (idio_I_PRIMCALL1, idio_fixnum (IDIO_A_PRIMCALL1_SET_CUR_MOD), m1);
		} else {
		    break;
		}
	    }
	    break;
	case 2:
	    {
		IDIO m1 = idio_meaning (IDIO_PAIR_H (es), IDIO_PAIR_H (es), nametree, IDIO_MEANING_NOT_TAILP (flags), cs, cm);
		IDIO m2 = idio_meaning (IDIO_PAIR_HT (es), IDIO_PAIR_HT (es), nametree, IDIO_MEANING_NOT_TAILP (flags), cs, cm);

		if (IDIO_STREQP (name, "pair")) {
		    return IDIO_LIST4 (idio_I_PRIMCALL2, idio_fixnum (IDIO_A_PRIMCALL2_PAIR), m1, m2);
		} else if (IDIO_STREQP (name, "eq?")) {
		    return IDIO_LIST4 (idio_I_PRIMCALL2, idio_fixnum (IDIO_A_PRIMCALL2_EQP), m1, m2);
		} else if (IDIO_STREQP (name, "set-ph!")) {
		    return IDIO_LIST4 (idio_I_PRIMCALL2, idio_fixnum (IDIO_A_PRIMCALL2_SET_HEAD), m1, m2);
		} else if (IDIO_STREQP (name, "set-pt!")) {
		    return IDIO_LIST4 (idio_I_PRIMCALL2, idio_fixnum (IDIO_A_PRIMCALL2_SET_TAIL), m1, m2);
		} else if (IDIO_STREQP (name, "+")) {
		    return IDIO_LIST4 (idio_I_PRIMCALL2, idio_fixnum (IDIO_A_PRIMCALL2_ADD), m1, m2);
		} else if (IDIO_STREQP (name, "-")) {
		    return IDIO_LIST4 (idio_I_PRIMCALL2, idio_fixnum (IDIO_A_PRIMCALL2_SUBTRACT), m1, m2);
		} else if (IDIO_STREQP (name, "=")) {
		    return IDIO_LIST4 (idio_I_PRIMCALL2, idio_fixnum (IDIO_A_PRIMCALL2_EQ), m1, m2);
		} else if (IDIO_STREQP (name, "lt")) {
		    return IDIO_LIST4 (idio_I_PRIMCALL2, idio_fixnum (IDIO_A_PRIMCALL2_LT), m1, m2);
		} else if (IDIO_STREQP (name, "gt")) {
		    return IDIO_LIST4 (idio_I_PRIMCALL2, idio_fixnum (IDIO_A_PRIMCALL2_GT), m1, m2);
		} else if (IDIO_STREQP (name, "*")) {
		    return IDIO_LIST4 (idio_I_PRIMCALL2, idio_fixnum (IDIO_A_PRIMCALL2_MULTIPLY), m1, m2);
		} else if (IDIO_STREQP (name, "le")) {
		    return IDIO_LIST4 (idio_I_PRIMCALL2, idio_fixnum (IDIO_A_PRIMCALL2_LE), m1, m2);
		} else if (IDIO_STREQP (name, "ge")) {
		    return IDIO_LIST4 (idio_I_PRIMCALL2, idio_fixnum (IDIO_A_PRIMCALL2_GE), m1, m2);
		} else if (IDIO_STREQP (name, "remainder")) {
		    return IDIO_LIST4 (idio_I_PRIMCALL2, idio_fixnum (IDIO_A_PRIMCALL2_REMAINDER), m1, m2);
		} else if (IDIO_STREQP (name, "remainder")) {
		    return IDIO_LIST4 (idio_I_PRIMCALL2, idio_fixnum (IDIO_A_PRIMCALL2_REMAINDER), m1, m2);
		} else {
		    break;
		}
	    }
	    break;
	case 3:
	    /* no 3-arity primitive calls */
	    break;
	default:
	    break;
	}
    }

    /*
     * Anything else goes through the full function call protocol
     */
    return idio_meaning_regular_application (e, e, es, nametree, flags, cs, cm);
}

static IDIO idio_meaning_regular_application (IDIO src, IDIO e, IDIO es, IDIO nametree, int flags, IDIO cs, IDIO cm)
{
    IDIO_ASSERT (src);
    IDIO_ASSERT (e);
    IDIO_ASSERT (es);
    IDIO_ASSERT (nametree);
    IDIO_ASSERT (cs);
    IDIO_ASSERT (cm);

    IDIO_TYPE_ASSERT (list, nametree);
    IDIO_TYPE_ASSERT (array, cs);
    IDIO_TYPE_ASSERT (module, cm);

    IDIO m;
    if (idio_isa_symbol (e)) {
	m = idio_meaning_function_reference (e, e, nametree, flags, cs, cm);
    } else {
	m = idio_meaning (e, e, nametree, IDIO_MEANING_NOT_TAILP (flags), cs, cm);
    }
    IDIO ms = idio_meanings (es, es, nametree, idio_list_length (es), IDIO_MEANING_NOT_TAILP (flags), cs, cm);

    if (IDIO_MEANING_IS_TAILP (flags)) {
	return IDIO_LIST3 (idio_I_TR_REGULAR_CALL, m, ms);
    } else {
	return IDIO_LIST3 (idio_I_REGULAR_CALL, m, ms);
    }
}

static IDIO idio_meaning_application (IDIO src, IDIO e, IDIO es, IDIO nametree, int flags, IDIO cs, IDIO cm)
{
    IDIO_ASSERT (src);
    IDIO_ASSERT (e);
    IDIO_ASSERT (es);
    IDIO_ASSERT (nametree);
    IDIO_ASSERT (cs);
    IDIO_ASSERT (cm);

    IDIO_TYPE_ASSERT (list, nametree);
    IDIO_TYPE_ASSERT (array, cs);
    IDIO_TYPE_ASSERT (module, cm);

    /* idio_meaning_dump_src_properties ("im_appl", "src", src); */

    if (idio_isa_symbol (e)) {
	IDIO sk = idio_meaning_variable_kind (src, nametree, e, IDIO_MEANING_LEXICAL_SCOPE (flags), cs, cm);

	if (idio_isa_pair (sk)) {
	    IDIO kind = IDIO_PAIR_H (sk);

	    if (idio_S_predef == kind) {
		IDIO fvi = IDIO_PAIR_HTT (sk);
		IDIO p = idio_vm_values_ref (IDIO_FIXNUM_VAL (fvi));

		if (idio_S_unspec != p) {
		    if (idio_isa_primitive (p)) {
			size_t arity = IDIO_PRIMITIVE_ARITY (p);
			size_t nargs = idio_list_length (es);

			if ((IDIO_PRIMITIVE_VARARGS (p) &&
			     nargs >= arity) ||
			    arity == nargs) {
			    return idio_meaning_primitive_application (e, e, es, nametree, flags, arity, fvi, cs, cm);
			} else {
			    /*
			     * Test Case: evaluation-errors/primitive-arity.idio
			     *
			     * pair 1
			     */
			    idio_meaning_evaluation_error (src, IDIO_C_FUNC_LOCATION (), "wrong arity for primitive", IDIO_LIST2 (e, es));

			    return idio_S_notreached;
			}
		    } else if (idio_isa_closure (p)) {
			return idio_meaning_regular_application (e, e, es, nametree, flags, cs, cm);
		    } else {
			/*
			 * Can we get here?  We'd need to be a predef
			 * but those are all, uh, primitives.
			 *
			 * Redefining a primitive doesn't get us here.
			 * Hmm.
			 */
			idio_debug ("BAD application: ! primitive|closure\npd %s\n", p);
			idio_debug ("sk %s\n", sk);
			idio_debug ("e %s\n", e);
			idio_debug ("ivvr %s\n", idio_vm_values_ref (IDIO_FIXNUM_VAL (IDIO_PAIR_HTT (sk))));
		    }
		}
	    }
	}
    }

    if (idio_isa_pair (e) &&
	idio_eqp (idio_S_function, IDIO_PAIR_H (e))) {
<<<<<<< HEAD
=======
	if (0 == idio_isa_string (IDIO_PAIR_HTT (e))) {
	    e = idio_list_append2 (IDIO_LIST3 (IDIO_PAIR_H (e),
					       IDIO_PAIR_HT (e),
					       idio_string_C ("im_appl closed")),
				   IDIO_PAIR_TT (e));
	    /* idio_debug ("im_appl closed %s\n", e); */
	}
>>>>>>> b40672b7
	return idio_meaning_closed_application (e, e, es, nametree, flags, cs, cm);
    } else {
	return idio_meaning_regular_application (e, e, es, nametree, flags, cs, cm);
    }

    /*
     * Can we get here?
     */

    idio_error_C ("meaning-application", IDIO_LIST2 (e, es), IDIO_C_FUNC_LOCATION ());

    return idio_S_notreached;
}

static IDIO idio_meaning_dynamic_reference (IDIO src, IDIO name, IDIO nametree, int flags, IDIO cs, IDIO cm)
{
    IDIO_ASSERT (src);
    IDIO_ASSERT (name);
    IDIO_ASSERT (nametree);
    IDIO_ASSERT (cs);
    IDIO_ASSERT (cm);

    IDIO_TYPE_ASSERT (list, nametree);
    IDIO_TYPE_ASSERT (array, cs);
    IDIO_TYPE_ASSERT (module, cm);

    return idio_meaning_reference (src, name, nametree, IDIO_MEANING_DYNAMIC_SCOPE (flags), cs, cm);
}

static IDIO idio_meaning_dynamic_let (IDIO src, IDIO name, IDIO e, IDIO ep, IDIO nametree, int flags, IDIO cs, IDIO cm)
{
    IDIO_ASSERT (src);
    IDIO_ASSERT (name);
    IDIO_ASSERT (e);
    IDIO_ASSERT (ep);
    IDIO_ASSERT (nametree);
    IDIO_ASSERT (cs);
    IDIO_ASSERT (cm);

    IDIO_TYPE_ASSERT (list, nametree);
    IDIO_TYPE_ASSERT (array, cs);
    IDIO_TYPE_ASSERT (module, cm);

    IDIO m = idio_meaning (e, e, nametree, IDIO_MEANING_NOT_TAILP (flags), cs, cm);

    IDIO fmci;
    IDIO sk = idio_module_find_symbol (name, cm);

    if (idio_S_unspec != sk) {
	fmci = IDIO_PAIR_HT (sk);
    } else {
	/*
	 * Get a new toplevel for this dynamic variable
	 */
	fmci = idio_toplevel_extend (src, name, IDIO_MEANING_DYNAMIC_SCOPE (flags), cs, cm);
    }

    /*
     * Tell the tree of "locals" about this dynamic variable and find
     * the meaning of ep with the new tree
     */
    IDIO nt2 = idio_meaning_nametree_dynamic_extend (nametree, name, fmci, idio_S_dynamic);

    IDIO mp = idio_meaning_sequence (ep, ep, nt2, IDIO_MEANING_NOT_TAILP (flags), idio_S_begin, cs, cm);

    IDIO dynamic_wrap = IDIO_LIST3 (IDIO_LIST3 (idio_I_PUSH_DYNAMIC, fmci, m),
				    mp,
				    IDIO_LIST1 (idio_I_POP_DYNAMIC));

    return IDIO_LIST2 (IDIO_LIST4 (idio_I_GLOBAL_DEF, name, idio_S_dynamic, fmci),
		       dynamic_wrap);
}

static IDIO idio_meaning_dynamic_unset (IDIO src, IDIO name, IDIO ep, IDIO nametree, int flags, IDIO cs, IDIO cm)
{
    IDIO_ASSERT (src);
    IDIO_ASSERT (name);
    IDIO_ASSERT (nametree);
    IDIO_ASSERT (cs);
    IDIO_ASSERT (cm);

    IDIO_TYPE_ASSERT (list, nametree);
    IDIO_TYPE_ASSERT (array, cs);
    IDIO_TYPE_ASSERT (module, cm);

    return idio_meaning_dynamic_let (src, name, idio_S_undef, ep, nametree, flags, cs, cm);
}

static IDIO idio_meaning_environ_reference (IDIO src, IDIO name, IDIO nametree, int flags, IDIO cs, IDIO cm)
{
    IDIO_ASSERT (src);
    IDIO_ASSERT (name);
    IDIO_ASSERT (nametree);
    IDIO_ASSERT (cs);
    IDIO_ASSERT (cm);

    IDIO_TYPE_ASSERT (list, nametree);
    IDIO_TYPE_ASSERT (array, cs);
    IDIO_TYPE_ASSERT (module, cm);

    return idio_meaning_reference (src, name, nametree, IDIO_MEANING_ENVIRON_SCOPE (flags), cs, cm);
}

static IDIO idio_meaning_environ_let (IDIO src, IDIO name, IDIO e, IDIO ep, IDIO nametree, int flags, IDIO cs, IDIO cm)
{
    IDIO_ASSERT (src);
    IDIO_ASSERT (name);
    IDIO_ASSERT (e);
    IDIO_ASSERT (ep);
    IDIO_ASSERT (nametree);
    IDIO_ASSERT (cs);
    IDIO_ASSERT (cm);

    IDIO_TYPE_ASSERT (list, nametree);
    IDIO_TYPE_ASSERT (array, cs);
    IDIO_TYPE_ASSERT (module, cm);

    IDIO m = idio_meaning (e, e, nametree, IDIO_MEANING_NOT_TAILP (flags), cs, cm);

    IDIO fmci;
    IDIO sk = idio_module_find_symbol (name, cm);

    if (idio_S_unspec != sk) {
	fmci = IDIO_PAIR_HT (sk);
    } else {
	/*
	 * Get a new toplevel for this environ variable
	 */
	fmci = idio_toplevel_extend (src, name, IDIO_MEANING_ENVIRON_SCOPE (flags), cs, cm);
    }

    /*
     * Tell the tree of "locals" about this environ variable and find
     * the meaning of ep with the new tree
     */
    IDIO nt2 = idio_meaning_nametree_dynamic_extend (nametree, name, fmci, idio_S_environ);

    IDIO mp = idio_meaning_sequence (ep, ep, nt2, IDIO_MEANING_NOT_TAILP (flags), idio_S_begin, cs, cm);

    IDIO environ_wrap = IDIO_LIST3 (IDIO_LIST3 (idio_I_PUSH_ENVIRON, fmci, m),
				    mp,
				    IDIO_LIST1 (idio_I_POP_ENVIRON));

    return IDIO_LIST2 (IDIO_LIST4 (idio_I_GLOBAL_DEF, name, idio_S_environ, fmci),
		       environ_wrap);
}

static IDIO idio_meaning_environ_unset (IDIO src, IDIO name, IDIO ep, IDIO nametree, int flags, IDIO cs, IDIO cm)
{
    IDIO_ASSERT (src);
    IDIO_ASSERT (name);
    IDIO_ASSERT (nametree);
    IDIO_ASSERT (cs);
    IDIO_ASSERT (cm);

    IDIO_TYPE_ASSERT (list, nametree);
    IDIO_TYPE_ASSERT (array, cs);
    IDIO_TYPE_ASSERT (module, cm);

    return idio_meaning_environ_let (src, name, idio_S_undef, ep, nametree, flags, cs, cm);
}

static IDIO idio_meaning_computed_reference (IDIO src, IDIO name, IDIO nametree, int flags, IDIO cs, IDIO cm)
{
    IDIO_ASSERT (src);
    IDIO_ASSERT (name);
    IDIO_ASSERT (nametree);
    IDIO_ASSERT (cs);
    IDIO_ASSERT (cm);

    IDIO_TYPE_ASSERT (list, nametree);
    IDIO_TYPE_ASSERT (array, cs);
    IDIO_TYPE_ASSERT (module, cm);

    return idio_meaning_reference (src, name, nametree, IDIO_MEANING_COMPUTED_SCOPE (flags), cs, cm);
}

/*
 * (trap condition       handler body ...)
 * (trap (condition ...) handler body ...)
 *
 * This is a bit complicated as condition can be a list.  For each
 * condition in the list we want to use *the same* handler code.  So
 * our intermediate code wants to leave the closure for the handler in
 * *val* then have a sequence of "PUSH_TRAP n" statements all re-using
 * the handler in *val* then the body code then a matching sequence of
 * POP_TRAP statements.
 */
static IDIO idio_meaning_trap (IDIO src, IDIO ce, IDIO he, IDIO be, IDIO nametree, int flags, IDIO cs, IDIO cm)
{
    IDIO_ASSERT (src);
    IDIO_ASSERT (ce);
    IDIO_ASSERT (he);
    IDIO_ASSERT (be);
    IDIO_ASSERT (nametree);
    IDIO_ASSERT (cs);
    IDIO_ASSERT (cm);

    IDIO_TYPE_ASSERT (list, nametree);
    IDIO_TYPE_ASSERT (array, cs);
    IDIO_TYPE_ASSERT (module, cm);

    /*
     * We need the meaning of handler now as it'll be used by all the
     * traps.
     */
    he = idio_meaning_rewrite_body (he, he);
    idio_meaning_copy_src_properties (src, he);

    IDIO mh = idio_meaning (he, he, nametree, IDIO_MEANING_NOT_TAILP (flags), cs, cm);

    /*
     * if the condition expression is not a list then make it one
     */
    if (! idio_isa_pair (ce)) {
	ce = IDIO_LIST1 (ce);
    }

    /*
     * For each condition, resolve/discover the condition's name then
     * build pushs with the fmci.
     *
     * pushs is now the the reverse order of ce
     */
    IDIO pushs = idio_S_nil;
    IDIO pops = idio_S_nil;

    while (idio_S_nil != ce) {
	IDIO cname = IDIO_PAIR_H (ce);

	IDIO fmci;
	IDIO sk = idio_module_find_symbol_recurse (cname, cm, 1);

	if (idio_S_unspec != sk) {
	    fmci = IDIO_PAIR_HT (sk);
	} else {
	    fmci = idio_toplevel_extend (src, cname, IDIO_MEANING_LEXICAL_SCOPE (flags), cs, cm);
	}

	pushs = idio_pair (IDIO_LIST2 (idio_I_PUSH_TRAP, fmci), pushs);
	pops = idio_pair (IDIO_LIST1 (idio_I_POP_TRAP), pops);

	ce = IDIO_PAIR_T (ce);
    }

    be = idio_meaning_rewrite_body (be, be);
    idio_meaning_copy_src_properties (src, be);

    IDIO mb = idio_meaning_sequence (be, be, nametree, IDIO_MEANING_NOT_TAILP (flags), idio_S_begin, cs, cm);

    IDIO r = idio_list_append2 (IDIO_LIST1 (mh), pushs);
    r = idio_list_append2 (r, IDIO_LIST1 (mb));
    r = idio_list_append2 (r, pops);

    return r;
}

static IDIO idio_meaning_include (IDIO src, IDIO e, IDIO nametree, int flags, IDIO cs, IDIO cm)
{
    IDIO_ASSERT (src);
    IDIO_ASSERT (e);
    IDIO_ASSERT (nametree);
    IDIO_ASSERT (cs);
    IDIO_ASSERT (cm);

    IDIO_TYPE_ASSERT (list, nametree);
    IDIO_TYPE_ASSERT (array, cs);
    IDIO_TYPE_ASSERT (module, cm);

    idio_thread_save_state (idio_thread_current_thread ());
    idio_load_file_name_aio (e, cs);
    idio_thread_restore_state (idio_thread_current_thread ());

    return IDIO_LIST1 (idio_I_NOP);
}

static IDIO idio_meaning_expander (IDIO src, IDIO e, IDIO nametree, int flags, IDIO cs, IDIO cm)
{
    IDIO_ASSERT (src);
    IDIO_ASSERT (e);
    IDIO_ASSERT (nametree);
    IDIO_ASSERT (cs);
    IDIO_ASSERT (cm);

    IDIO_TYPE_ASSERT (list, nametree);
    IDIO_TYPE_ASSERT (array, cs);
    IDIO_TYPE_ASSERT (module, cm);

    IDIO me = idio_macro_expand (e);
    idio_meaning_copy_src_properties (src, me);
<<<<<<< HEAD

    /*
     * As noted in idio_meaning_dequasiquote() *someone* has to pass
     * on some source properties to the result of applying the
     * expander.  Well, we just did that so I guess it's up to us to
     * pass on the source properties.
     *
    * This really should be a recursive loop over ph and pt...
     */
    if (idio_isa_pair (me) &&
	idio_S_begin == IDIO_PAIR_H (me)) {
	idio_meaning_copy_src_properties_r (src, IDIO_PAIR_T (me));
    }
=======
>>>>>>> b40672b7

    return idio_meaning (me, me, nametree, flags, cs, cm);
}

static IDIO idio_meaning (IDIO src, IDIO e, IDIO nametree, int flags, IDIO cs, IDIO cm)
{
    IDIO_ASSERT (src);
    IDIO_ASSERT (e);
    IDIO_ASSERT (nametree);
    IDIO_ASSERT (cs);
    IDIO_ASSERT (cm);

    IDIO_TYPE_ASSERT (list, nametree);
    IDIO_TYPE_ASSERT (array, cs);
    IDIO_TYPE_ASSERT (module, cm);

    /* idio_debug ("meaning: e  in %s ", e);  */
    /* fprintf (stderr, "flags=%x\n", flags);  */

    if (idio_isa_pair (e)) {
	IDIO eh = IDIO_PAIR_H (e);
	IDIO et = IDIO_PAIR_T (e);

	if (idio_S_begin == eh ||
	    idio_S_and == eh ||
	    idio_S_or == eh) {
	    if (idio_isa_pair (et)) {
		return idio_meaning_sequence (et, et, nametree, flags, eh, cs, cm);
	    } else if (idio_S_begin == eh) {
		return idio_meaning (idio_S_void, idio_S_void, nametree, flags, cs, cm);
	    } else if (idio_S_and == eh) {
		return idio_meaning (idio_S_true, idio_S_true, nametree, flags, cs, cm);
	    } else if (idio_S_or == eh) {
		return idio_meaning (idio_S_false, idio_S_false, nametree, flags, cs, cm);
	    } else {
		/*
		 * Not sure we can get here as it requires developer
		 * coding error.
		 */
		idio_error_C ("unexpected sequence keyword", eh, IDIO_C_FUNC_LOCATION_S ("begin-and-or"));

		return idio_S_notreached;
	    }
	} else if (idio_S_escape == eh) {
	    /* (escape x) */
	    if (idio_isa_pair (et)) {
		return idio_meaning_escape (IDIO_PAIR_H (et), IDIO_PAIR_H (et), nametree, flags, cs, cm);
	    } else {
		/*
		 * Test Case: evaluation-errors/escape-nil.idio
		 *
		 * (escape)
		 */
		idio_meaning_evaluation_error_param_nil (src, IDIO_C_FUNC_LOCATION_S ("escape"), "no argument", eh);

		return idio_S_notreached;
	    }
	} else if (idio_S_quote == eh) {
	    /* (quote x) */
	    if (idio_isa_pair (et)) {
		return idio_meaning_quotation (IDIO_PAIR_H (et), IDIO_PAIR_H (et), nametree, flags);
	    } else {
		/*
		 * Test Case: evaluation-errors/quote-nil.idio
		 *
		 * (quote)
		 *
		 * XXX sight annoyance as ``(quote)`` is nominally
		 * ``'#n``
		 */
		idio_meaning_evaluation_error_param_nil (src, IDIO_C_FUNC_LOCATION_S ("quote"), "no argument", eh);

		return idio_S_notreached;
	    }
	} else if (idio_S_quasiquote == eh) {
	    /* (quasiquote x) */
	    if (idio_isa_pair (et)) {
<<<<<<< HEAD
		return idio_meaning_quasiquotation (e, IDIO_PAIR_H (et), nametree, flags, cs, cm);
=======
		return idio_meaning_quasiquotation (IDIO_PAIR_H (et), IDIO_PAIR_H (et), nametree, flags, cs, cm);
>>>>>>> b40672b7
	    } else {
		/*
		 * Test Case: evaluation-errors/quasiquote-nil.idio
		 *
		 * (quasiquote)
		 */
		idio_meaning_evaluation_error_param_nil (src, IDIO_C_FUNC_LOCATION_S ("quasiquote"), "no argument", eh);

		return idio_S_notreached;
	    }
	} else if (idio_S_function == eh ||
		   idio_S_lambda == eh) {
	    /* (function bindings [docstr] body ...) */
	    if (idio_isa_pair (et)) {
		IDIO ett = IDIO_PAIR_T (et);
		if (idio_isa_pair (ett)) {
		    IDIO etth = IDIO_PAIR_H (ett);
		    IDIO ettt = IDIO_PAIR_T (ett);
		    if (idio_isa_string (etth) &&
			idio_S_nil != ettt) {
			/*
			 * (function bindings "docstr" body ...)
			 */
			return idio_meaning_abstraction (src, IDIO_PAIR_H (et), etth, ettt, nametree, flags, cs, cm);
		    } else {
			/*
			 * (function bindings body ...)
			 * (function bindings "...")
			 *
			 * The second is a function whose body is a
			 * string.
			 */
			return idio_meaning_abstraction (src, IDIO_PAIR_H (et), idio_S_nil, IDIO_PAIR_T (et), nametree, flags, cs, cm);
		    }
		} else {
		    /* (function bindings body ...) */
		    return idio_meaning_abstraction (src, IDIO_PAIR_H (et), idio_S_nil, IDIO_PAIR_T (et), nametree, flags, cs, cm);
		}
	    } else {
		/*
		 * Test Case: evaluation-errors/function-nil.idio
		 *
		 * (function)
		 */
		idio_meaning_evaluation_error_param_nil (src, IDIO_C_FUNC_LOCATION_S ("function"), "no arguments", eh);

		return idio_S_notreached;
	    }
	} else if (idio_S_if == eh) {
	    /* (if condition consequent alternative) */
	    if (idio_isa_pair (et)) {
		IDIO ett = IDIO_PAIR_T (et);
		if (idio_isa_pair (ett)) {
		    IDIO ettt = IDIO_PAIR_T (ett);
		    IDIO ettth = idio_S_void; /* default: (if #f e) -> #void */
		    if (idio_isa_pair (ettt)) {
			ettth = IDIO_PAIR_H (ettt);
		    }
		    return idio_meaning_alternative (src, IDIO_PAIR_H (et), IDIO_PAIR_H (ett), ettth, nametree, flags, cs, cm);
		} else {
		    /*
		     * Test Case: evaluation-errors/if-cond-nil.idio
		     *
		     * (if 1)
		     */
		    idio_meaning_evaluation_error_param_nil (src, IDIO_C_FUNC_LOCATION_S ("if cond"), "no consequent/alternative", e);

		    return idio_S_notreached;
		}
	    } else {
		/*
		 * Test Case: evaluation-errors/if-nil.idio
		 *
		 * (if)
		 */
		idio_meaning_evaluation_error_param_nil (src, IDIO_C_FUNC_LOCATION_S ("if"), "no arguments", eh);

		return idio_S_notreached;
	    }
	} else if (idio_S_cond == eh) {
	    /* (cond clause ...) */
	    if (idio_isa_pair (et)) {
		if (idio_S_nil == IDIO_PAIR_T (et)) {
		    IDIO eth = IDIO_PAIR_H (et);
		    if (idio_isa_pair (eth) &&
			idio_S_block == IDIO_PAIR_H (eth)) {
			et = IDIO_PAIR_T (eth);
		    }
		}

		IDIO etc = idio_meaning_rewrite_cond (e, et, et);
		idio_meaning_copy_src_properties (src, etc);

		IDIO c = idio_meaning (etc, etc, nametree, flags, cs, cm);

		return c;
	    } else {
		/*
		 * Test Case: evaluation-errors/cond-nil.idio
		 *
		 * (cond)
		 */
		idio_meaning_evaluation_error_param_nil (src, IDIO_C_FUNC_LOCATION_S ("cond"), "no clauses", eh);

		return idio_S_notreached;
	    }
	} else if (idio_S_set == eh ||
		   idio_S_eq == eh) {
	    /* (set! var expr) */
	    if (idio_isa_pair (et)) {
		IDIO ett = IDIO_PAIR_T (et);
		if (idio_isa_pair (ett)) {
		    return idio_meaning_assignment (src, IDIO_PAIR_H (et), IDIO_PAIR_H (ett), nametree, IDIO_MEANING_LEXICAL_SCOPE (flags), cs, cm);
		} else {
		    /*
		     * Test Case: evaluation-errors/set-symbol-nil.idio
		     *
		     * (set! x )
		     */
		    idio_meaning_evaluation_error_param_nil (src, IDIO_C_FUNC_LOCATION_S ("set!"), "no value", e);

		    return idio_S_notreached;
		}
	    } else {
		/*
		 * Test Case: evaluation-errors/set-nil.idio
		 *
		 * (set!)
		 */
		idio_meaning_evaluation_error_param_nil (src, IDIO_C_FUNC_LOCATION_S ("set!"), "no arguments", eh);

		return idio_S_notreached;
	    }
	} else if (idio_S_define_macro == eh) {
	    /* (define-macro bindings body ...) */
	    if (idio_isa_pair (et)) {
		IDIO ett = IDIO_PAIR_T (et);
		if (idio_isa_pair (ett)) {
		    return idio_meaning_define_macro (src, IDIO_PAIR_H (et), IDIO_PAIR_H (ett), nametree, flags, cs, cm);
		} else {
		    /*
		     * Test Case: evaluation-errors/define-macro-bindings-nil.idio
		     *
		     * define-macro (m)
		     */
		    idio_meaning_evaluation_error_param_nil (src, IDIO_C_FUNC_LOCATION_S ("define-macro"), "no body", e);

		    return idio_S_notreached;
		}
	    } else {
		/*
		 * Test Case: evaluation-errors/define-macro-nil.idio
		 *
		 * (define-macro)
		 */
		idio_meaning_evaluation_error_param_nil (src, IDIO_C_FUNC_LOCATION_S ("define-macro"), "no arguments", eh);

		return idio_S_notreached;
	    }
	} else if (idio_S_define_infix_operator == eh) {
	    /* (define-infix-operator bindings body ...) */
	    if (idio_isa_pair (et)) {
		IDIO ett = IDIO_PAIR_T (et);
		if (idio_isa_pair (ett)) {
		    IDIO ettt = IDIO_PAIR_T (ett);
		    if (idio_isa_pair (ettt)) {
			return idio_meaning_define_infix_operator (src, IDIO_PAIR_H (et), IDIO_PAIR_H (ett), IDIO_PAIR_H (ettt), nametree, flags, cs, cm);
		    } else {
			/*
			 * Test Case: evaluation-errors/define-infix-op-symbol-pri-nil.idio
			 *
			 * define-infix-operator sym pri
			 */
			idio_meaning_evaluation_error_param_nil (src, IDIO_C_FUNC_LOCATION_S ("define-infix-operator"), "no body", e);

			return idio_S_notreached;
		    }
		} else {
		    /*
		     * Test Case: evaluation-errors/define-infix-op-symbol-nil.idio
		     *
		     * define-infix-operator sym
		     */
		    idio_meaning_evaluation_error_param_nil (src, IDIO_C_FUNC_LOCATION_S ("define-infix-operator"), "no pri body", e);

		    return idio_S_notreached;
		}
	    } else {
		/*
		 * Test Case: evaluation-errors/define-infix-op-nil.idio
		 *
		 * (define-infix-operator)
		 */
		idio_meaning_evaluation_error_param_nil (src, IDIO_C_FUNC_LOCATION_S ("define-infix-operator"), "no arguments", eh);

		return idio_S_notreached;
	    }
	} else if (idio_S_define_postfix_operator == eh) {
	    /* (define-postfix-operator bindings body ...) */
	    if (idio_isa_pair (et)) {
		IDIO ett = IDIO_PAIR_T (et);
		if (idio_isa_pair (ett)) {
		    IDIO ettt = IDIO_PAIR_T (ett);
		    if (idio_isa_pair (ettt)) {
			return idio_meaning_define_postfix_operator (src, IDIO_PAIR_H (et), IDIO_PAIR_H (ett), IDIO_PAIR_H (ettt), nametree, flags, cs, cm);
		    } else {
			/*
			 * Test Case: evaluation-errors/define-infix-op-symbol-pri-nil.idio
			 *
			 * define-postfix-operator sym pri
			 */
			idio_meaning_evaluation_error_param_nil (src, IDIO_C_FUNC_LOCATION_S ("define-postfix-operator"), "no body", e);

			return idio_S_notreached;
		    }
		} else {
		    /*
		     * Test Case: evaluation-errors/define-infix-op-symbol-nil.idio
		     *
		     * define-postfix-operator sym
		     */
		    idio_meaning_evaluation_error_param_nil (src, IDIO_C_FUNC_LOCATION_S ("define-postfix-operator"), "no pri body", e);

		    return idio_S_notreached;
		}
	    } else {
		/*
		 * Test Case: evaluation-errors/define-infix-op-nil.idio
		 *
		 * (define-postfix-operator)
		 */
		idio_meaning_evaluation_error_param_nil (src, IDIO_C_FUNC_LOCATION_S ("define-postfix-operator"), "no arguments", eh);

		return idio_S_notreached;
	    }
	} else if (idio_S_define == eh) {
	    /*
	     * (define var expr)
	     * (define bindings body ...)
	     */
	    if (idio_isa_pair (et)) {
		IDIO ett = IDIO_PAIR_T (et);
		if (idio_isa_pair (ett)) {
		    return idio_meaning_define (src, IDIO_PAIR_H (et), ett, nametree, flags, cs, cm);
		} else {
		    /*
		     * Test Case: evaluation-errors/define-sym-nil.idio
		     *
		     * define sym
		     */
		    idio_meaning_evaluation_error_param_nil (src, IDIO_C_FUNC_LOCATION_S ("define"), "no value", e);

		    return idio_S_notreached;
		}
	    } else {
		/*
		 * Test Case: evaluation-errors/define-nil.idio
		 *
		 * (define)
		 */
		idio_meaning_evaluation_error_param_nil (src, IDIO_C_FUNC_LOCATION_S ("define"), "no arguments", eh);

		return idio_S_notreached;
	    }
	} else if (idio_S_colon_eq == eh) {
	    /*
	     * (:= var expr)
	     * (:= vars expr)	;; ?? cf. let-values (call-with-values producer consumer)
	     *
	     * in the short term => define
	     */
	    if (idio_isa_pair (et)) {
		IDIO ett = IDIO_PAIR_T (et);
		if (idio_isa_pair (ett)) {
		    return idio_meaning_define (src, IDIO_PAIR_H (et), ett, nametree, flags, cs, cm);
		} else {
		    /*
		     * Test Case: evaluation-errors/toplevel-define-sym-nil.idio
		     *
		     * := sym
		     *
		     * XXX can't do ``sym :=`` as you'll get the EOF
		     * in list error from the reader.
		     */
		    idio_meaning_evaluation_error_param_nil (src, IDIO_C_FUNC_LOCATION_S (":="), "no value", e);

		    return idio_S_notreached;
		}
	    } else {
		/*
		 * Test Case: evaluation-errors/toplevel-define-nil.idio
		 *
		 * (:=)
		 */
		idio_meaning_evaluation_error_param_nil (src, IDIO_C_FUNC_LOCATION_S (":="), "no arguments", eh);

		return idio_S_notreached;
	    }
	} else if (idio_S_colon_star == eh) {
	    /*
	     * (:* var expr)
	     *
	     * in the short term => define-environ
	     */
	    if (idio_isa_pair (et)) {
		IDIO ett = IDIO_PAIR_T (et);
		if (idio_isa_pair (ett)) {
		    return idio_meaning_define_environ (src, IDIO_PAIR_H (et), ett, nametree, flags, cs, cm);
		} else {
		    /*
		     * Test Case: evaluation-errors/environ-define-sym-nil.idio
		     *
		     * :* sym
		     *
		     * XXX can't do ``sym :*`` as you'll get the EOF
		     * in list error from the reader.
		     */
		    idio_meaning_evaluation_error_param_nil (src, IDIO_C_FUNC_LOCATION_S (":*"), "no value", e);

		    return idio_S_notreached;
		}
	    } else {
		/*
		 * Test Case: evaluation-errors/environ-define-nil.idio
		 *
		 * (:*)
		 */
		idio_meaning_evaluation_error_param_nil (src, IDIO_C_FUNC_LOCATION_S (":*"), "no arguments", eh);

		return idio_S_notreached;
	    }
	} else if (idio_S_colon_tilde == eh) {
	    /*
	     * (:~ var expr)
	     *
	     * in the short term => define-dynamic
	     */
	    if (idio_isa_pair (et)) {
		IDIO ett = IDIO_PAIR_T (et);
		if (idio_isa_pair (ett)) {
		    return idio_meaning_define_dynamic (src, IDIO_PAIR_H (et), ett, nametree, flags, cs, cm);
		} else {
		    /*
		     * Test Case: evaluation-errors/dynamic-define-sym-nil.idio
		     *
		     * :~ sym
		     *
		     * XXX can't do ``sym :~`` as you'll get the EOF
		     * in list error from the reader.
		     */
		    idio_meaning_evaluation_error_param_nil (src, IDIO_C_FUNC_LOCATION_S (":~"), "no value", e);

		    return idio_S_notreached;
		}
	    } else {
		/*
		 * Test Case: evaluation-errors/dynamic-define-nil.idio
		 *
		 * (:~)
		 */
		idio_meaning_evaluation_error_param_nil (src, IDIO_C_FUNC_LOCATION_S (":~"), "no arguments", eh);

		return idio_S_notreached;
	    }
	} else if (idio_S_colon_dollar == eh) {
	    /*
	     * (:$ var getter setter)
	     * (:$ var getter)
	     *
	     * in the short term => define-computed
	     */
	    if (idio_isa_pair (et)) {
		IDIO ett = IDIO_PAIR_T (et);
		if (idio_isa_pair (ett)) {
		    return idio_meaning_define_computed (src, IDIO_PAIR_H (et), ett, nametree, flags, cs, cm);
		} else {
		    /*
		     * Test Case: evaluation-errors/computed-define-sym-nil.idio
		     *
		     * :$ sym
		     *
		     * XXX can't do ``sym :$`` as you'll get the EOF
		     * in list error from the reader.
		     */
		    idio_meaning_evaluation_error_param_nil (src, IDIO_C_FUNC_LOCATION_S (":$"), "no getter [setter]", e);

		    return idio_S_notreached;
		}
	    } else {
		/*
		 * Test Case: evaluation-errors/computed-define-nil.idio
		 *
		 * (:$)
		 */
		idio_meaning_evaluation_error_param_nil (src, IDIO_C_FUNC_LOCATION_S (":$"), "no arguments", eh);

		return idio_S_notreached;
	    }
	} else if (idio_S_block == eh) {
	    /*
	     * { ... }
	     */
	    if (idio_isa_pair (et)) {
		return idio_meaning_block (src, et, nametree, flags, cs, cm);
	    } else {
		return idio_meaning (idio_S_void, idio_S_void, nametree, flags, cs, cm);
	    }
	} else if (idio_S_dynamic == eh) {
	    /* (dynamic var) */
	    if (idio_isa_pair (et)) {
		return idio_meaning_dynamic_reference (src, IDIO_PAIR_H (et), nametree, flags, cs, cm);
	    } else {
		/*
		 * Test Case: evaluation-errors/dynamic-nil.idio
		 *
		 * (dynamic)
		 */
		idio_meaning_evaluation_error_param_nil (src, IDIO_C_FUNC_LOCATION_S ("dynamic"), "no argument", eh);

		return idio_S_notreached;
	    }
	} else if (idio_S_dynamic_let == eh) {
	    /* (dynamic-let (var expr) body) */
	    if (idio_isa_pair (et)) {
		IDIO eth = IDIO_PAIR_H (et);
		if (idio_isa_pair (eth)) {
		    IDIO etht = IDIO_PAIR_T (eth);
		    if (idio_isa_pair (etht)) {
			return idio_meaning_dynamic_let (src, IDIO_PAIR_H (eth), IDIO_PAIR_H (etht), IDIO_PAIR_T (et), nametree, flags, cs, cm);
		    } else {
			/*
			 * Test Case: evaluation-errors/dynamic-let-bindings-not-tuple.idio
			 *
			 * dynamic-let (d)
			 */
			idio_meaning_evaluation_error_param_nil (src, IDIO_C_FUNC_LOCATION_S ("dynamic-let"), "bindings not a tuple", e);

			return idio_S_notreached;
		    }
		} else {
		    /*
		     * Test Case: evaluation-errors/dynamic-let-bindings-not-pair.idio
		     *
		     * dynamic-let #n
		     */
		    idio_meaning_evaluation_error_param_nil (src, IDIO_C_FUNC_LOCATION_S ("dynamic-let"), "bindings not a pair", e);

		    return idio_S_notreached;
		}
	    } else {
		/*
		 * Test Case: evaluation-errors/dynamic-let-nil.idio
		 *
		 * (dynamic-let)
		 */
		idio_meaning_evaluation_error_param_nil (src, IDIO_C_FUNC_LOCATION_S ("dynamic-let"), "no arguments", eh);

		return idio_S_notreached;
	    }
	} else if (idio_S_dynamic_unset == eh) {
	    /* (dynamic-unset var body) */
	    if (idio_isa_pair (et)) {
		IDIO eth = IDIO_PAIR_H (et);
		if (idio_isa_symbol (eth)) {
		    return idio_meaning_dynamic_unset (eth, eth, IDIO_PAIR_T (et), nametree, flags, cs, cm);
		} else {
		    /*
		     * Test Case: evaluation-errors/dynamic-unset-non-sym.idio
		     *
		     * dynamic-unset 1
		     */
		    idio_meaning_evaluation_error_param_nil (src, IDIO_C_FUNC_LOCATION_S ("dynamic-unset"), "not a symbol", e);

		    return idio_S_notreached;
		}
	    } else {
		/*
		 * Test Case: evaluation-errors/dynamic-unset-nil.idio
		 *
		 * (dynamic-unset)
		 */
		idio_meaning_evaluation_error_param_nil (src, IDIO_C_FUNC_LOCATION_S ("dynamic-unset"), "no argument", eh);

		return idio_S_notreached;
	    }
	} else if (idio_S_environ_let == eh) {
	    /* (environ-let (var expr) body) */
	    if (idio_isa_pair (et)) {
		IDIO eth = IDIO_PAIR_H (et);
		if (idio_isa_pair (eth)) {
		    IDIO etht = IDIO_PAIR_T (eth);
		    if (idio_isa_pair (etht)) {
			return idio_meaning_environ_let (src, IDIO_PAIR_H (eth), IDIO_PAIR_H (etht), IDIO_PAIR_T (et), nametree, flags, cs, cm);
		    } else {
			/*
			 * Test Case: evaluation-errors/environ-let-bindings-not-tuple.idio
			 *
			 * environ-let (e)
			 */
			idio_meaning_evaluation_error_param_nil (src, IDIO_C_FUNC_LOCATION_S ("environ-let"), "bindings not a tuple", e);

			return idio_S_notreached;
		    }
		} else {
		    /*
		     * Test Case: evaluation-errors/environ-let-bindings-not-pair.idio
		     *
		     * environ-let #n
		     */
		    idio_meaning_evaluation_error_param_nil (src, IDIO_C_FUNC_LOCATION_S ("environ-let"), "bindings not a pair", e);

		    return idio_S_notreached;
		}
	    } else {
		/*
		 * Test Case: evaluation-errors/environ-let-nil.idio
		 *
		 * (environ-let)
		 */
		idio_meaning_evaluation_error_param_nil (src, IDIO_C_FUNC_LOCATION_S ("environ-let"), "no arguments", eh);

		return idio_S_notreached;
	    }
	} else if (idio_S_environ_unset == eh) {
	    /* (environ-unset var body) */
	    if (idio_isa_pair (et)) {
		IDIO eth = IDIO_PAIR_H (et);
		if (idio_isa_symbol (eth)) {
		    return idio_meaning_environ_unset (eth, eth, IDIO_PAIR_T (et), nametree, flags, cs, cm);
		} else {
		    /*
		     * Test Case: evaluation-errors/environ-unset-non-sym.idio
		     *
		     * environ-unset 1
		     */
		    idio_meaning_evaluation_error_param_nil (src, IDIO_C_FUNC_LOCATION_S ("environ-unset"), "not a symbol", e);

		    return idio_S_notreached;
		}
	    } else {
		/*
		 * Test Case: evaluation-errors/environ-unset-nil.idio
		 *
		 * (environ-unset)
		 */
		idio_meaning_evaluation_error_param_nil (src, IDIO_C_FUNC_LOCATION_S ("environ-unset"), "no argument", eh);

		return idio_S_notreached;
	    }
	} else if (idio_S_trap == eh) {
	    /*
	     * (trap condition       handler body ...)
	     * (trap (condition ...) handler body ...)
	     */
	    if (idio_isa_pair (et)) {
		IDIO ett = IDIO_PAIR_T (et);
		if (idio_isa_pair (ett)) {
		    IDIO ettt = IDIO_PAIR_T (ett);
		    if (idio_isa_pair (ettt)) {
			return idio_meaning_trap (src, IDIO_PAIR_H (et), IDIO_PAIR_H (ett), ettt, nametree, flags, cs, cm);
		    } else {
			/*
			 * Test Case: evaluation-errors/trap-condition-handler-nil.idio
			 *
			 * trap condition
			 */
			idio_meaning_evaluation_error_param_nil (src, IDIO_C_FUNC_LOCATION_S ("environ-unset"), "no body", e);

			return idio_S_notreached;
		    }
		} else {
		    /*
		     * Test Case: evaluation-errors/trap-condition-nil.idio
		     *
		     * (trap)
		     */
		    idio_meaning_evaluation_error_param_nil (src, IDIO_C_FUNC_LOCATION_S ("trap"), "no handler", e);

		    return idio_S_notreached;
		}
	    } else {
		/*
		 * Test Case: evaluation-errors/trap-nil.idio
		 *
		 * (trap)
		 */
		idio_meaning_evaluation_error_param_nil (src, IDIO_C_FUNC_LOCATION_S ("trap"), "no arguments", eh);

		return idio_S_notreached;
	    }
	} else if (idio_S_include == eh) {
	    /* (include filename) */
	    if (idio_isa_pair (et)) {
		return idio_meaning_include (src, IDIO_PAIR_H (et), nametree, flags, cs, cm);
	    } else {
		/*
		 * Test Case: evaluation-errors/include-nil.idio
		 *
		 * (include)
		 */
		idio_meaning_evaluation_error_param_nil (src, IDIO_C_FUNC_LOCATION_S ("include"), "no argument", eh);

		return idio_S_notreached;
	    }
	} else if (idio_S_module == eh) {
	    /* (module MODULE-NAME) */
	    if (idio_isa_pair (et)) {
		/*
		 * module MODULE-NAME is unusual in that it affects
		 * the evaluator here and now as we are changing the
		 * scope of names.
		 *
		 * We also need to change the global sense of
		 * current-module as subsequent read's will expect us
		 * to remain in the module
		 */
		cm = idio_module_find_or_create_module (IDIO_PAIR_H (et));
		idio_thread_set_current_module (cm);

		/*
		 * define-macro (module name) ... is in module.idio
		 */
		return idio_meaning_expander (e, e, nametree, flags, cs, cm);
	    } else {
		/*
		 * Test Case: evaluation-errors/module-nil.idio
		 *
		 * (module)
		 */
		idio_meaning_evaluation_error_param_nil (src, IDIO_C_FUNC_LOCATION_S ("module"), "no argument", eh);

		return idio_S_notreached;
	    }
	} else {
	    if (idio_isa_symbol (eh)) {
		IDIO k = idio_meaning_variable_kind (src, nametree, eh, IDIO_MEANING_LEXICAL_SCOPE (flags), cs, cm);

		if (idio_S_unspec != k) {
		    if (idio_S_false != idio_expanderp (eh)) {
			return idio_meaning_expander (e, e, nametree, flags, cs, cm);
		    }
		}
	    }

	    return idio_meaning_application (e, eh, et, nametree, flags, cs, cm);
	}
    } else {
	switch ((intptr_t) e & IDIO_TYPE_MASK) {
	case IDIO_TYPE_FIXNUM_MARK:
	case IDIO_TYPE_CONSTANT_MARK:
	    return idio_meaning_quotation (e, e, nametree, flags);
	case IDIO_TYPE_PLACEHOLDER_MARK:
	    /*
	     * Can'r get here without a developer coding issue.
	     */
	    idio_error_C ("invalid constant type", e, IDIO_C_FUNC_LOCATION_S ("quotation/placeholder"));

	    return idio_S_notreached;
	case IDIO_TYPE_POINTER_MARK:
	    {
		switch (e->type) {
		case IDIO_TYPE_SYMBOL:
		    return idio_meaning_reference (e, e, nametree, IDIO_MEANING_LEXICAL_SCOPE (flags), cs, cm);

		case IDIO_TYPE_STRING:
		case IDIO_TYPE_KEYWORD:
		case IDIO_TYPE_PAIR:
		case IDIO_TYPE_ARRAY:
		case IDIO_TYPE_HASH:
		case IDIO_TYPE_BIGNUM:
		    return idio_meaning_quotation (e, e, nametree, flags);

		case IDIO_TYPE_CLOSURE:
		case IDIO_TYPE_PRIMITIVE:
		    /*
		     * Test Case: ??
		     *
		     * XXX I used to get here because of a coding error...
		     */
		    idio_meaning_evaluation_error_param_nil (src, IDIO_C_FUNC_LOCATION_S ("quotation/function"), "invalid constant type", e);

		    return idio_S_notreached;
		case IDIO_TYPE_STRUCT_INSTANCE:
		    /*
		     * Needed for conditions, pathnames, ...
		     */
		    return idio_meaning_quotation (e, e, nametree, flags);

		case IDIO_TYPE_MODULE:
		case IDIO_TYPE_FRAME:
		case IDIO_TYPE_HANDLE:
		case IDIO_TYPE_STRUCT_TYPE:
		case IDIO_TYPE_THREAD:
		case IDIO_TYPE_CONTINUATION:
		case IDIO_TYPE_C_INT:
		case IDIO_TYPE_C_UINT:
		case IDIO_TYPE_C_FLOAT:
		case IDIO_TYPE_C_DOUBLE:
		case IDIO_TYPE_C_POINTER:
		case IDIO_TYPE_C_TYPEDEF:
		case IDIO_TYPE_C_STRUCT:
		case IDIO_TYPE_C_INSTANCE:
		case IDIO_TYPE_C_FFI:
		case IDIO_TYPE_OPAQUE:
		    /*
		     * Test Case: ??
		     *
		     * Should only be a developer coding error...
		     */
		    idio_meaning_evaluation_error_param_nil (src, IDIO_C_FUNC_LOCATION_S ("quotation/various"), "invalid constant type", e);

		    return idio_S_notreached;
		default:
		    /*
		     * Test Case: ??
		     *
		     * Definitely a developer coding error...
		     */
		    idio_meaning_evaluation_error_param_nil (src, IDIO_C_FUNC_LOCATION_S ("quotation/various"), "unimplemented type", e);

		    return idio_S_notreached;
		    break;
		}
	    }
	    break;
	default:
	    /* inconceivable! */
	    idio_error_printf (IDIO_C_FUNC_LOCATION_S ("quotation"), "v=n/k o=%#p o&3=%x F=%x C=%x P=%x", e, (intptr_t) e & IDIO_TYPE_MASK, IDIO_TYPE_FIXNUM_MARK, IDIO_TYPE_CONSTANT_MARK, IDIO_TYPE_POINTER_MARK);

	    return idio_S_notreached;
	}
    }

    /*
     * Can I get here?
     */
    idio_error_C ("meaning", e, IDIO_C_FUNC_LOCATION ());

    return idio_S_notreached;
}

IDIO idio_evaluate (IDIO src, IDIO cs)
{
    IDIO_ASSERT (src);
    IDIO_ASSERT (cs);


    /* idio_debug ("evaluate: e %s\n", e);  */

    /*
     * In the course of evaluating expressions we create a lot of
     * values in C-land which are not protected.  There is a strong
     * possibility of invoking the code of an expander which will call
     * the GC (in idio_vm_run()) which will, like as not, invalidate
     * all those unprotected values.  Which is bad because we wanted
     * to keep them...
     *
     * We could protect every individual value everywhere where a
     * future C-function call might run an expander or we could simply
     * pause the GC during the entirety of evaluation.
     *
     * The risk is we get a lot of cruft building up if the expression
     * being evaluated is complex, eg. (begin <contents of file>).
     *
     * It will all get cleaned up eventually when the GC is finally
     * called -- probably when the code is run shortly after returning
     * from here.
     */
    idio_gc_pause ("idio_evaluate");

    /*
     * XXX
     *
     * This call to idio_meaning used to be with flags set to
     * IDIO_MEANING_FLAG_TAILP as it is obvious that this call is made
     * in tail position.
     *
     * However, with the advent of modules we get in a bit of a bind.
     * A TAILP closure call will switch but not restore the
     * environment.  If {e} is a call to a closure from outside of
     * this environment and calls any function in a non-TAILP position
     * then that second function will save and restore the definition
     * environment of the function in {e}.  But {e} won't restore what
     * we think is the current environment because {e} was in TAILP.
     *
     */
    IDIO m = idio_meaning (src, src, idio_S_nil, IDIO_MEANING_FLAG_NONE, cs, idio_thread_current_module ());

    idio_gc_resume ("idio_evaluate");

    /* idio_debug ("evaluate: m %s\n", m); */

    return m;
}

IDIO_DEFINE_PRIMITIVE1 ("evaluate/meaning", evaluate_meaning, (IDIO e))
{
    IDIO_ASSERT (e);
    IDIO_VERIFY_PARAM_TYPE (list, e);

    return idio_evaluate (e, idio_vm_constants);
}

IDIO_DEFINE_PRIMITIVE1 ("environ?", environp, (IDIO name))
{
    IDIO_ASSERT (name);

    IDIO r = idio_S_false;

    if (idio_isa_symbol (name)) {
	IDIO sk = idio_module_env_symbol_recurse (name);

	if (idio_S_unspec != sk &&
	    idio_S_environ == IDIO_PAIR_H (sk)) {
	    r = idio_S_true;
	}
    }

    return r;
}

IDIO_DEFINE_PRIMITIVE1 ("dynamic?", dynamicp, (IDIO name))
{
    IDIO_ASSERT (name);

    IDIO r = idio_S_false;

    if (idio_isa_symbol (name)) {
	IDIO sk = idio_module_env_symbol_recurse (name);

	if (idio_S_unspec != sk &&
	    idio_S_dynamic == IDIO_PAIR_H (sk)) {
	    r = idio_S_true;
	}
    }

    return r;
}

IDIO_DEFINE_PRIMITIVE1 ("computed?", computedp, (IDIO name))
{
    IDIO_ASSERT (name);

    IDIO r = idio_S_false;

    if (idio_isa_symbol (name)) {
	IDIO sk = idio_module_env_symbol_recurse (name);

	if (idio_S_unspec != sk &&
	    idio_S_computed == IDIO_PAIR_H (sk)) {
	    r = idio_S_true;
	}
    }

    return r;
}

void idio_init_evaluate ()
{
    idio_evaluation_module = idio_module (idio_symbols_C_intern ("*evaluation*"));
    /* idio_evaluation_module = idio_Idio_module_instance (); */
}

void idio_evaluate_add_primitives ()
{
    IDIO_ADD_PRIMITIVE (evaluate_meaning);
    IDIO_ADD_PRIMITIVE (environp);
    IDIO_ADD_PRIMITIVE (dynamicp);
    IDIO_ADD_PRIMITIVE (computedp);
}

void idio_final_evaluate ()
{
}

/* Local Variables: */
/* mode: C */
/* coding: utf-8-unix */
/* End: */<|MERGE_RESOLUTION|>--- conflicted
+++ resolved
@@ -108,7 +108,6 @@
     IDIO_ASSERT (e);
 
     if (idio_isa_pair (e)) {
-<<<<<<< HEAD
 	fprintf (stderr, "SRC %-10s %-14s=", prefix, name);
 	idio_debug ("%s\n", e);
 	IDIO lo = idio_hash_get (idio_src_properties, e);
@@ -120,19 +119,6 @@
 	}
     } else {
 	fprintf (stderr, "SRC %-10s %-14s=", prefix, name);
-=======
-	fprintf (stderr, "%-10s %-14s=", prefix, name);
-	idio_debug ("%s\n", e);
-	IDIO lo = idio_hash_get (idio_src_properties, e);
-	if (idio_S_unspec == lo){
-	    idio_debug ("                          %s\n", lo);
-	} else {
-	    idio_debug ("                          %s", idio_struct_instance_ref_direct (lo, IDIO_LEXOBJ_NAME));
-	    idio_debug (": line % 3s\n", idio_struct_instance_ref_direct (lo, IDIO_LEXOBJ_LINE));
-	}
-    } else {
-	fprintf (stderr, "%-10s %-14s=", prefix, name);
->>>>>>> b40672b7
 	idio_debug ("%s\n", e);
     }
 }
@@ -811,7 +797,6 @@
     if (idio_isa_pair (dst)) {
 	IDIO dlo = idio_hash_get (idio_src_properties, dst);
 	if (idio_S_unspec == dlo) {
-<<<<<<< HEAD
 	    if (idio_S_nil != src) {
 		IDIO slo = idio_hash_get (idio_src_properties, src);
 		if (idio_S_unspec == slo) {
@@ -893,25 +878,6 @@
 
 static IDIO idio_meaning_reference (IDIO src, IDIO name, IDIO nametree, int flags, IDIO cs, IDIO cm)
 {
-=======
-	    IDIO slo = idio_hash_get (idio_src_properties, src);
-	    if (idio_S_unspec == slo) {
-		/* idio_debug ("im_isp !!!! no lo for src=%s", src); */
-		/* idio_debug (" dst=%s\n", dst); */
-	    } else {
-		dlo = idio_copy (slo, IDIO_COPY_SHALLOW);
-		idio_struct_instance_set_direct (dlo, IDIO_LEXOBJ_EXPR, dst);
-		idio_hash_put (idio_src_properties, dst, dlo);
-	    }
-	}
-    }
-}
-
-static IDIO idio_meaning (IDIO src, IDIO e, IDIO nametree, int flags, IDIO cs, IDIO cm);
-
-static IDIO idio_meaning_reference (IDIO src, IDIO name, IDIO nametree, int flags, IDIO cs, IDIO cm)
-{
->>>>>>> b40672b7
     IDIO_ASSERT (src);
     IDIO_ASSERT (name);
     IDIO_ASSERT (nametree);
@@ -1064,16 +1030,11 @@
     return IDIO_LIST2 (idio_I_CONSTANT, v);
 }
 
-<<<<<<< HEAD
 static IDIO idio_meaning_dequasiquote (IDIO src, IDIO e, int level, int indent)
-=======
-static IDIO idio_meaning_dequasiquote (IDIO src, IDIO e, int level)
->>>>>>> b40672b7
 {
     IDIO_ASSERT (src);
     IDIO_ASSERT (e);
 
-<<<<<<< HEAD
     /*
      * {src} is a problem for us, here.  We enter with {src} being the
      * whole template (the quasi-quoted form), pretty much as we would
@@ -1153,21 +1114,11 @@
 			    IDIO_LIST2 (idio_S_quote, idio_S_quasiquote),
 			    idio_meaning_dequasiquote (src, pht, level + 1, indent + 1));
 	    idio_meaning_copy_src_properties (src, r);
-=======
-    if (idio_isa_pair (e)) {
-	IDIO eh = IDIO_PAIR_H (e);
-	if (idio_S_quasiquote == eh) {
-	    /* ('list ''quasiquote (de-qq (pht e) (+ level 1))) */
-	    return IDIO_LIST3 (idio_S_list,
-			       IDIO_LIST2 (idio_S_quote, idio_S_quasiquote),
-			       idio_meaning_dequasiquote (IDIO_PAIR_HT (e), IDIO_PAIR_HT (e), level + 1));
->>>>>>> b40672b7
 	} else if (idio_S_unquote == eh) {
 	    if (level <= 0) {
 		r = IDIO_PAIR_HT (e);
 	    } else {
 		/* ('list ''unquote (de-qq (pht e) (- level 1))) */
-<<<<<<< HEAD
 
 		IDIO pht = IDIO_PAIR_HT (e);
 
@@ -1217,22 +1168,6 @@
 				IDIO_LIST2 (idio_S_quote, idio_S_unquotesplicing),
 				idio_meaning_dequasiquote (src, pht, level - 1, indent + 1));
 		idio_meaning_copy_src_properties (src, r);
-=======
-		return IDIO_LIST3 (idio_S_list,
-				   IDIO_LIST2 (idio_S_quote, idio_S_unquote),
-				   idio_meaning_dequasiquote (IDIO_PAIR_HT (e), IDIO_PAIR_HT (e), level - 1));
-	    }
-	} else if (idio_S_unquotesplicing == eh) {
-	    if (level <= 0) {
-		return IDIO_LIST3 (idio_S_pair,
-				   idio_meaning_dequasiquote (IDIO_PAIR_H (e), IDIO_PAIR_H (e),level),
-				   idio_meaning_dequasiquote (IDIO_PAIR_T (e), IDIO_PAIR_T (e), level));
-	    } else {
-		/* ('list ''unquotesplicing (de-qq (pht e) (- level 1))) */
-		return IDIO_LIST3 (idio_S_list,
-				   IDIO_LIST2 (idio_S_quote, idio_S_unquotesplicing),
-				   idio_meaning_dequasiquote (IDIO_PAIR_HT (e), IDIO_PAIR_HT (e), level - 1));
->>>>>>> b40672b7
 	    }
 	} else if (level <= 0 &&
 		   idio_isa_pair (IDIO_PAIR_H (e)) &&
@@ -1241,7 +1176,6 @@
 		r = IDIO_PAIR_HTH (e);
 	    } else {
 		/* ('append (phth e) (de-qq (pt e) level)) */
-<<<<<<< HEAD
 
 		IDIO pt = IDIO_PAIR_T (e);
 
@@ -1282,19 +1216,6 @@
 
 	r = IDIO_LIST2 (idio_symbols_C_intern ("list->array"), idio_meaning_dequasiquote (iatl, iatl, level, indent + 1));
 	idio_meaning_copy_src_properties (src, r);
-=======
-		return IDIO_LIST3 (idio_S_append,
-				   IDIO_PAIR_HTH (e),
-				   idio_meaning_dequasiquote (IDIO_PAIR_T (e), IDIO_PAIR_T (e), level));
-	    }
-	} else {
-	    return IDIO_LIST3 (idio_S_pair,
-			       idio_meaning_dequasiquote (IDIO_PAIR_H (e), IDIO_PAIR_H (e), level),
-			       idio_meaning_dequasiquote (IDIO_PAIR_T (e), IDIO_PAIR_T (e), level));
-	}
-    } else if (idio_isa_array (e)) {
-	return IDIO_LIST2 (idio_symbols_C_intern ("list->array"), idio_meaning_dequasiquote (idio_array_to_list (e), idio_array_to_list (e), level));
->>>>>>> b40672b7
     } else if (idio_isa_symbol (e)) {
 	r = IDIO_LIST2 (idio_S_quote, e);
 	idio_meaning_copy_src_properties (src, r);
@@ -1317,11 +1238,7 @@
     IDIO_TYPE_ASSERT (array, cs);
     IDIO_TYPE_ASSERT (module, cm);
 
-<<<<<<< HEAD
     IDIO dq = idio_meaning_dequasiquote (src, e, 0, 0);
-=======
-    IDIO dq = idio_meaning_dequasiquote (e, e, 0);
->>>>>>> b40672b7
 
     return idio_meaning (dq, dq, nametree, flags, cs, cm);
 }
@@ -1452,17 +1369,11 @@
 			       IDIO_LIST1 (IDIO_LIST2 (gs, phh_clauses)),
 			       IDIO_LIST4 (idio_S_if,
 					   gs,
-<<<<<<< HEAD
 					   appl,
 					   idio_meaning_rewrite_cond (ph_clauses, IDIO_PAIR_T (clauses), IDIO_PAIR_T (clauses))));
 	    idio_meaning_copy_src_properties (ph_clauses, let);
 
 	    return let;
-=======
-					   IDIO_LIST2 (IDIO_PAIR_HTTH (clauses),
-						       gs),
-					   idio_meaning_rewrite_cond (IDIO_PAIR_H (clauses), IDIO_PAIR_T (clauses), IDIO_PAIR_T (clauses))));
->>>>>>> b40672b7
 	} else {
 	    /*
 	     * Test Case: evaluation-errors/rewrite-cond-apply-two-args.idio evaluation-errors/rewrite-cond-apply-four-args.idio
@@ -1539,30 +1450,11 @@
 	 * Nominally we could do with an append3() function here but
 	 * two calls to append2() will have to do...
 	 */
-<<<<<<< HEAD
 	IDIO se = idio_list_append2 (IDIO_LIST1 (setter), args);
 	se = idio_list_append2 (se, IDIO_LIST1 (e));
 	idio_meaning_copy_src_properties (src, se);
 
 	return idio_meaning (se, se, nametree, IDIO_MEANING_NO_DEFINE (flags), cs, cm);
-=======
-	IDIO value_expr = IDIO_PAIR_T (name);
-	idio_meaning_copy_src_properties (src, value_expr);
-
-	IDIO se = idio_list_append2 (IDIO_LIST1 (IDIO_LIST2 (idio_S_setter,
-							     IDIO_PAIR_H (name))),
-				     value_expr);
-	se = idio_list_append2 (se, IDIO_LIST1 (e));
-
-	idio_meaning_copy_src_properties (src, se);
-
-	return idio_meaning (se,
-			     se,
-			     nametree,
-			     IDIO_MEANING_NO_DEFINE (flags),
-			     cs,
-			     cm);
->>>>>>> b40672b7
     } else if (! idio_isa_symbol (name)) {
 	/*
 	 * Test Case: evaluation-errors/assign-non-symbol.idio
@@ -1579,15 +1471,9 @@
      */
 
     idio_meaning_copy_src_properties (src, e);
-<<<<<<< HEAD
 
     IDIO m = idio_meaning (e, e, nametree, IDIO_MEANING_NO_DEFINE (IDIO_MEANING_NOT_TAILP (flags)), cs, cm);
 
-=======
-
-    IDIO m = idio_meaning (e, e, nametree, IDIO_MEANING_NO_DEFINE (IDIO_MEANING_NOT_TAILP (flags)), cs, cm);
-
->>>>>>> b40672b7
     IDIO sk = idio_meaning_variable_kind (src, nametree, name, flags, cs, cm);
 
     if (idio_S_unspec == sk) {
@@ -1749,8 +1635,6 @@
 	idio_meaning_copy_src_properties (src, e);
 
 	name = IDIO_PAIR_H (name);
-
-	idio_meaning_copy_src_properties (src, e);
     }
 
     /*
@@ -1760,7 +1644,6 @@
      */
     IDIO x_sym = idio_symbols_C_intern ("xx");
     IDIO e_sym = idio_symbols_C_intern ("ee");
-<<<<<<< HEAD
 
     IDIO pt_xx = IDIO_LIST2 (idio_S_pt, x_sym);
     idio_meaning_copy_src_properties (src, pt_xx);
@@ -1768,19 +1651,10 @@
     IDIO appl = IDIO_LIST3 (idio_S_apply, e, pt_xx);
     idio_meaning_copy_src_properties (src, appl);
 
-    IDIO expander = IDIO_LIST3 (idio_S_function,
-				IDIO_LIST2 (x_sym, e_sym),
-				appl);
-    idio_meaning_copy_src_properties (src, expander);
-=======
     IDIO expander = IDIO_LIST4 (idio_S_function,
 				IDIO_LIST2 (x_sym, e_sym),
 				idio_string_C ("im_dm"),
-				IDIO_LIST3 (idio_S_apply,
-					    e,
-					    IDIO_LIST2 (idio_S_pt, x_sym)));
->>>>>>> b40672b7
-
+				appl);
     idio_meaning_copy_src_properties (src, expander);
 
     /*
@@ -2041,11 +1915,6 @@
 			       find_module);
 	idio_meaning_copy_src_properties (src, sve);
 
-<<<<<<< HEAD
-=======
-	idio_meaning_copy_src_properties (src, sve);
-
->>>>>>> b40672b7
 	m = idio_meaning (sve, sve, nametree, flags, cs, cm);
     } else {
 	/*
@@ -2157,11 +2026,6 @@
 			       find_module);
 	idio_meaning_copy_src_properties (src, sve);
 
-<<<<<<< HEAD
-=======
-	idio_meaning_copy_src_properties (src, sve);
-
->>>>>>> b40672b7
 	m = idio_meaning (sve, sve, nametree, flags, cs, cm);
     } else {
 	/*
@@ -2901,14 +2765,9 @@
 		 *
 		 * (name (function (args) ...))
 		 */
-<<<<<<< HEAD
-		IDIO fn = idio_list_append2 (IDIO_LIST2 (idio_S_function,
-							 IDIO_PAIR_T (bindings)),
-=======
 		IDIO fn = idio_list_append2 (IDIO_LIST3 (idio_S_function,
 							 IDIO_PAIR_T (bindings),
 							 idio_string_C ("im_rbl :+")),
->>>>>>> b40672b7
 					     IDIO_PAIR_TT (cur));
 		idio_meaning_copy_src_properties (cur, fn);
 
@@ -3607,8 +3466,6 @@
 
     if (idio_isa_pair (e) &&
 	idio_eqp (idio_S_function, IDIO_PAIR_H (e))) {
-<<<<<<< HEAD
-=======
 	if (0 == idio_isa_string (IDIO_PAIR_HTT (e))) {
 	    e = idio_list_append2 (IDIO_LIST3 (IDIO_PAIR_H (e),
 					       IDIO_PAIR_HT (e),
@@ -3616,7 +3473,6 @@
 				   IDIO_PAIR_TT (e));
 	    /* idio_debug ("im_appl closed %s\n", e); */
 	}
->>>>>>> b40672b7
 	return idio_meaning_closed_application (e, e, es, nametree, flags, cs, cm);
     } else {
 	return idio_meaning_regular_application (e, e, es, nametree, flags, cs, cm);
@@ -3907,7 +3763,6 @@
 
     IDIO me = idio_macro_expand (e);
     idio_meaning_copy_src_properties (src, me);
-<<<<<<< HEAD
 
     /*
      * As noted in idio_meaning_dequasiquote() *someone* has to pass
@@ -3921,8 +3776,6 @@
 	idio_S_begin == IDIO_PAIR_H (me)) {
 	idio_meaning_copy_src_properties_r (src, IDIO_PAIR_T (me));
     }
-=======
->>>>>>> b40672b7
 
     return idio_meaning (me, me, nametree, flags, cs, cm);
 }
@@ -4000,11 +3853,7 @@
 	} else if (idio_S_quasiquote == eh) {
 	    /* (quasiquote x) */
 	    if (idio_isa_pair (et)) {
-<<<<<<< HEAD
 		return idio_meaning_quasiquotation (e, IDIO_PAIR_H (et), nametree, flags, cs, cm);
-=======
-		return idio_meaning_quasiquotation (IDIO_PAIR_H (et), IDIO_PAIR_H (et), nametree, flags, cs, cm);
->>>>>>> b40672b7
 	    } else {
 		/*
 		 * Test Case: evaluation-errors/quasiquote-nil.idio
