--- conflicted
+++ resolved
@@ -1411,11 +1411,7 @@
 void idio_init_expander ()
 {
     idio_expander_module = idio_module (idio_symbols_C_intern ("*expander*"));
-<<<<<<< HEAD
-    IDIO_MODULE_IMPORTS (idio_expander_module) = IDIO_LIST2 (idio_Idio_module, idio_primitive_module);
-=======
     IDIO_MODULE_IMPORTS (idio_expander_module) = IDIO_LIST2 (idio_Idio_module, idio_primitives_module);
->>>>>>> 9b876f2b
 
     idio_expander_list = idio_symbols_C_intern ("*expander-list*");
     idio_module_set_symbol_value (idio_expander_list, idio_S_nil, idio_expander_module);
@@ -1424,11 +1420,7 @@
     idio_module_set_symbol_value (idio_expander_list_src, idio_S_nil, idio_expander_module);
 
     idio_operator_module = idio_module (idio_symbols_C_intern ("*operator*"));
-<<<<<<< HEAD
-    IDIO_MODULE_IMPORTS (idio_operator_module) = IDIO_LIST2 (idio_Idio_module, idio_primitive_module);
-=======
     IDIO_MODULE_IMPORTS (idio_operator_module) = IDIO_LIST2 (idio_Idio_module, idio_primitives_module);
->>>>>>> 9b876f2b
 
     idio_infix_operator_list = idio_symbols_C_intern ("*infix-operator-list*");
     idio_module_set_symbol_value (idio_infix_operator_list, idio_S_nil, idio_operator_module);
