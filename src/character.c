--- conflicted
+++ resolved
@@ -237,17 +237,6 @@
     return r;
 }
 
-<<<<<<< HEAD
-IDIO_DEFINE_PRIMITIVE1_DS ("char-downcase",  char_downcase, (IDIO c), "c", "\
-return lowercase variant of `c`			\n\
-						\n\
-:param c: character to convert			\n\
-						\n\
-This implementation uses libc tolower()		\n\
-						\n\
-:return: lowercase variant of `c`	\n\
-")
-=======
 intptr_t idio_character_ival (IDIO ic)
 {
     IDIO_ASSERT (ic);
@@ -268,8 +257,15 @@
     return r;
 }
 
-IDIO_DEFINE_PRIMITIVE1 ("char-downcase",  char_downcase, (IDIO c))
->>>>>>> b87ebee6
+IDIO_DEFINE_PRIMITIVE1_DS ("char-downcase",  char_downcase, (IDIO c), "c", "\
+return lowercase variant of `c`			\n\
+						\n\
+:param c: character to convert			\n\
+						\n\
+This implementation uses libc tolower()		\n\
+						\n\
+:return: lowercase variant of `c`	\n\
+")
 {
     IDIO_ASSERT (c);
 
